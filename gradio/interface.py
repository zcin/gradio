"""
This is the core file in the `gradio` package, and defines the Interface class, including methods for constructing the
interface using the input and output types.
"""

import tempfile
import webbrowser

<<<<<<< HEAD
from gradio.inputs import InputComponent
from gradio.outputs import OutputComponent
from gradio import networking, strings
=======
import gradio.inputs
import gradio.outputs
from gradio import networking, strings, utils
>>>>>>> 29434925
from distutils.version import StrictVersion
import pkg_resources
import requests
import random
import time
import inspect
from IPython import get_ipython
import sys
import weakref
import analytics
import os


PKG_VERSION_URL = "https://gradio.app/api/pkg-version"
analytics.write_key = "uxIFddIEuuUcFLf9VgH2teTEtPlWdkNy"
analytics_url = 'https://api.gradio.app/'
try:
    ip_address = requests.get('https://api.ipify.org').text
except requests.ConnectionError:
    ip_address = "No internet connection"


class Interface:
    """
    Interfaces are created with Gradio using the `gradio.Interface()` function.
    """
    instances = weakref.WeakSet()

    @classmethod
    def get_instances(cls):
        """
        :return: list of all current instances.
        """
        return list(
            Interface.instances)

    def __init__(self, fn, inputs, outputs, verbose=False, examples=None,
                 live=False, show_input=True, show_output=True,
                 capture_session=False, title=None, description=None,
                 thumbnail=None,  server_port=None, server_name=networking.LOCALHOST_NAME,
                 allow_screenshot=True, allow_flagging=True,
                 flagging_dir="flagged"):
        """
        Parameters:
        fn (Callable): the function to wrap an interface around.
<<<<<<< HEAD
        inputs (Union[str, List[Union[str, InputComponent]]]): a single Gradio input component, or list of Gradio input components. Components can either be passed as instantiated objects, or referred to by their string shortcuts. The number of input components should match the number of parameters in fn.
        outputs (Union[str, List[Union[str, OutputComponent]]]): a single Gradio output component, or list of Gradio output components. Components can either be passed as instantiated objects, or referred to by their string shortcuts. The number of output components should match the number of values returned by fn.
=======
        inputs (Union[str, List[Union[str, AbstractInput]]]): a single Gradio input component, or list of Gradio input components. Components can either be passed as instantiated objects, or referred to by their string shortcuts. The number of input components should match the number of parameters in fn.
        outputs (Union[str, List[Union[str, AbstractOutput]]]): a single Gradio output component, or list of Gradio output components. Components can either be passed as instantiated objects, or referred to by their string shortcuts. The number of output components should match the number of values returned by fn.
        verbose (bool): whether to print detailed information during launch.
        examples (List[List[Any]]): sample inputs for the function; if provided, appears below the UI components and can be used to populate the interface. Should be nested list, in which the outer list consists of samples and each inner list consists of an input corresponding to each input component.
>>>>>>> 29434925
        live (bool): whether the interface should automatically reload on change.
        show_input (bool): if False, removes the input from the interface
        and underlays it in the output.
        show_output (bool): if False, removes the output from the interface
        and overlays it in the input.
        capture_session (bool): if True, captures the default graph and session (needed for Tensorflow 1.x)
        title (str): a title for the interface; if provided, appears above the input and output components.
        description (str): a description for the interface; if provided, appears above the input and output components.
        thumbnail (str): path to image or src to use as display picture for
        models listed in gradio.app/hub
        allow_screenshot (bool): if False, users will not see a button to
        take a screenshot of the interface.
        allow_flagging (bool): if False, users will not see a button to flag an
         input and output.
        flagging_dir (str): what to name the dir where flagged data is stored.
        """
        def get_input_instance(iface):
            if isinstance(iface, str):
                shortcut = InputComponent.get_all_shortcut_implementations()[iface]
                return shortcut[0](**shortcut[1])
            elif isinstance(iface, InputComponent):
                return iface
            else:
                raise ValueError("Input interface must be of type `str` or "
                                 "`InputComponent`")

        def get_output_instance(iface):
            if isinstance(iface, str):
                shortcut = OutputComponent.get_all_shortcut_implementations()[iface]
                return shortcut[0](**shortcut[1])
            elif isinstance(iface, OutputComponent):
                return iface
            else:
                raise ValueError(
                    "Output interface must be of type `str` or "
                    "`OutputComponent`"
                )
        if isinstance(inputs, list):
            self.input_interfaces = [get_input_instance(i) for i in inputs]
        else:
            self.input_interfaces = [get_input_instance(inputs)]
        if isinstance(outputs, list):
            self.output_interfaces = [get_output_instance(i) for i in outputs]
        else:
            self.output_interfaces = [get_output_instance(outputs)]
        if not isinstance(fn, list):
            fn = [fn]

        self.output_interfaces *= len(fn)
        self.predict = fn
        self.verbose = verbose
        self.status = "OFF"
        self.live = live
        self.show_input = show_input
        self.show_output = show_output
        self.flag_hash = random.getrandbits(32)
        self.capture_session = capture_session
        self.session = None
        self.server_name = server_name
        self.title = title
        self.description = description
        self.thumbnail = thumbnail
        self.examples = examples
        self.server_port = server_port
        self.simple_server = None
        self.allow_screenshot = allow_screenshot
        self.allow_flagging = allow_flagging
        self.flagging_dir = flagging_dir
        Interface.instances.add(self)

        data = {'fn': fn,
                'inputs': inputs,
                'outputs': outputs,
                'live': live,
                'capture_session': capture_session,
                'ip_address': ip_address
                }

        if self.capture_session:
            try:
                import tensorflow as tf
                self.session = tf.get_default_graph(), \
                              tf.keras.backend.get_session()
            except (ImportError, AttributeError):
                # If they are using TF >= 2.0 or don't have TF,
                # just ignore this.
                pass

        if self.allow_flagging:
            if self.title is not None:
                dir_name = "_".join(self.title.split(" "))
            else:
                dir_name = "_".join([fn.__name__ for fn in self.predict])
            index = 1
            while os.path.exists(self.flagging_dir + "/" + dir_name +
                                 "_{}".format(index)):
                index += 1
            self.flagging_dir = self.flagging_dir + "/" + dir_name + \
                "_{}".format(index)

        try:
            requests.post(analytics_url + 'gradio-initiated-analytics/',
                          data=data)
        except requests.ConnectionError:
            pass  # do not push analytics if no network

    def get_config_file(self):
        config = {
            "input_interfaces": [
                (iface.__class__.__name__.lower(), iface.get_template_context())
                for iface in self.input_interfaces],
            "output_interfaces": [
                (iface.__class__.__name__.lower(), iface.get_template_context())
                for iface in self.output_interfaces],
            "function_count": len(self.predict),
            "live": self.live,
            "show_input": self.show_input,
            "show_output": self.show_output,
            "title": self.title,
            "description": self.description,
            "thumbnail": self.thumbnail,
            "allow_screenshot": self.allow_screenshot,
            "allow_flagging": self.allow_flagging
        }
        try:
            param_names = inspect.getfullargspec(self.predict[0])[0]
            for iface, param in zip(config["input_interfaces"], param_names):
                if not iface[1]["label"]:
                    iface[1]["label"] = param.replace("_", " ")
            for i, iface in enumerate(config["output_interfaces"]):
                ret_name = "Output " + str(i + 1) if len(config["output_interfaces"]) > 1 else "Output"
                if not iface[1]["label"]:
                    iface[1]["label"] = ret_name
        except ValueError:
            pass
        
        return config    

    def process(self, raw_input):
        """
        :param raw_input: a list of raw inputs to process and apply the
        prediction(s) on.
        :return:
        processed output: a list of processed  outputs to return as the
        prediction(s).
        duration: a list of time deltas measuring inference time for each
        prediction fn.
        """
        processed_input = [input_interface.preprocess(
            raw_input[i]) for i, input_interface in
            enumerate(self.input_interfaces)]
        predictions = []
        durations = []
        for predict_fn in self.predict:
            start = time.time()
            if self.capture_session and not(self.session is None):
                graph, sess = self.session
                with graph.as_default():
                    with sess.as_default():
                        prediction = predict_fn(*processed_input)
            else:
                try:
                    prediction = predict_fn(*processed_input)
                except ValueError as exception:
                    if str(exception).endswith("is not an element of this "
                                               "graph."):
                        raise ValueError("It looks like you might be using "
                                         "tensorflow < 2.0. Please "
                                         "pass capture_session=True in "
                                         "Interface to avoid the 'Tensor is "
                                         "not an element of this graph.' "
                                         "error.")
                    else:
                        raise exception
            duration = time.time() - start

            if len(self.output_interfaces) == len(self.predict):
                prediction = [prediction]
            durations.append(duration)
            predictions.extend(prediction)
        processed_output = [output_interface.postprocess(
            predictions[i]) for i, output_interface in enumerate(self.output_interfaces)]
        return processed_output, durations

    def close(self):
        if self.simple_server and not(self.simple_server.fileno() == -1):  # checks to see if server is running
            print("Closing Gradio server on port {}...".format(self.server_port))
            networking.close_server(self.simple_server)

    def launch(self, inline=None, inbrowser=None, share=False, debug=False):
        """
        Parameters
        inline (bool): whether to display in the interface inline on python
        notebooks.
        inbrowser (bool): whether to automatically launch the interface in a
        new tab on the default browser.
        share (bool): whether to create a publicly shareable link from
        your computer for the interface.
        debug (bool): if True, and the interface was launched from Google
        Colab, prints the errors in the cell output.
        :returns
        httpd (str): HTTPServer object
        path_to_local_server (str): Locally accessible link
        share_url (str): Publicly accessible link (if share=True)
        """

        output_directory = tempfile.mkdtemp()
        # Set up a port to serve the directory containing the static files with interface.
        server_port, httpd = networking.start_simple_server(self, output_directory, self.server_name,
                                                            server_port=self.server_port)
        path_to_local_server = "http://{}:{}/".format(self.server_name, server_port)
        networking.build_template(output_directory)

        self.server_port = server_port
        self.status = "RUNNING"
        self.simple_server = httpd

        try:
            current_pkg_version = pkg_resources.require("gradio")[0].version
            latest_pkg_version = requests.get(url=PKG_VERSION_URL).json()["version"]
            if StrictVersion(latest_pkg_version) > StrictVersion(current_pkg_version):
                print("IMPORTANT: You are using gradio version {}, "
                      "however version {} "
                      "is available, please upgrade.".format(
                            current_pkg_version, latest_pkg_version))
                print('--------')
        except:  # TODO(abidlabs): don't catch all exceptions
            pass

        is_colab = utils.colab_check()
        if not is_colab:
            print(strings.en["RUNNING_LOCALLY"].format(path_to_local_server))
        else:
            if debug:
                print("Colab notebook detected. This cell will run indefinitely so that you can see errors and logs. "
                      "To turn off, set debug=False in launch().")
            else:
                print("Colab notebook detected. To show errors in colab notebook, set debug=True in launch()")

        if share:
            try:
                share_url = networking.setup_tunnel(server_port)
                print("Running on External URL:", share_url)
            except RuntimeError:
                utils.error_analytics("RuntimeError")
                share_url = None
                if self.verbose:
                    print(strings.en["NGROK_NO_INTERNET"])
        else:
            if is_colab:  # For a colab notebook, create a public link even if
                # share is False.
                share_url = networking.setup_tunnel(server_port)
                print("Running on External URL:", share_url)
                if self.verbose:
                    print(strings.en["COLAB_NO_LOCAL"])
            else:  # If it's not a colab notebook and share=False, print a message telling them about the share option.
                if self.verbose:
                    print(strings.en["PUBLIC_SHARE_TRUE"])
                share_url = None

        if inline is None:
            inline = utils.ipython_check()
            if inbrowser is None:
                # if interface won't appear inline, open it in new tab,
                # otherwise keep it inline
                inbrowser = not inline
        else:
            if inbrowser is None:
                inbrowser = False

        if inbrowser and not is_colab:
            webbrowser.open(path_to_local_server)  # Open a browser tab
            # with the interface.
        if inline:
            from IPython.display import IFrame, display
            if (is_colab):
                # Embed the remote interface page if on google colab;
                # otherwise, embed the local page.
                print("Interface loading below...")
                while not networking.url_ok(share_url):
                    time.sleep(1)
                display(IFrame(share_url, width=1000, height=500))
            else:
                display(IFrame(path_to_local_server, width=1000, height=500))

        config = self.get_config_file()
        config["share_url"] = share_url

        processed_examples = []
        if self.examples is not None:
            for example_set in self.examples:
                processed_set = []
                for iface, example in zip(self.input_interfaces, example_set):
                    processed_set.append(iface.process_example(example))
                processed_examples.append(processed_set)
            config["examples"] = processed_examples

        networking.set_config(config, output_directory)
        networking.set_meta_tags(output_directory, self.title, self.description, self.thumbnail)

        if debug:
            while True:
                sys.stdout.flush()
                time.sleep(0.1)

        launch_method = 'browser' if inbrowser else 'inline'
        data = {'launch_method': launch_method,
                'is_google_colab': is_colab,
                'is_sharing_on': share,
                'share_url': share_url,
                'ip_address': ip_address
                }
        try:
            requests.post(analytics_url + 'gradio-launched-analytics/',
                          data=data)
        except requests.ConnectionError:
            pass  # do not push analytics if no network
        return httpd, path_to_local_server, share_url


def reset_all():
    for io in Interface.get_instances():
        io.close()<|MERGE_RESOLUTION|>--- conflicted
+++ resolved
@@ -6,15 +6,9 @@
 import tempfile
 import webbrowser
 
-<<<<<<< HEAD
 from gradio.inputs import InputComponent
 from gradio.outputs import OutputComponent
-from gradio import networking, strings
-=======
-import gradio.inputs
-import gradio.outputs
 from gradio import networking, strings, utils
->>>>>>> 29434925
 from distutils.version import StrictVersion
 import pkg_resources
 import requests
@@ -60,29 +54,19 @@
         """
         Parameters:
         fn (Callable): the function to wrap an interface around.
-<<<<<<< HEAD
         inputs (Union[str, List[Union[str, InputComponent]]]): a single Gradio input component, or list of Gradio input components. Components can either be passed as instantiated objects, or referred to by their string shortcuts. The number of input components should match the number of parameters in fn.
         outputs (Union[str, List[Union[str, OutputComponent]]]): a single Gradio output component, or list of Gradio output components. Components can either be passed as instantiated objects, or referred to by their string shortcuts. The number of output components should match the number of values returned by fn.
-=======
-        inputs (Union[str, List[Union[str, AbstractInput]]]): a single Gradio input component, or list of Gradio input components. Components can either be passed as instantiated objects, or referred to by their string shortcuts. The number of input components should match the number of parameters in fn.
-        outputs (Union[str, List[Union[str, AbstractOutput]]]): a single Gradio output component, or list of Gradio output components. Components can either be passed as instantiated objects, or referred to by their string shortcuts. The number of output components should match the number of values returned by fn.
         verbose (bool): whether to print detailed information during launch.
         examples (List[List[Any]]): sample inputs for the function; if provided, appears below the UI components and can be used to populate the interface. Should be nested list, in which the outer list consists of samples and each inner list consists of an input corresponding to each input component.
->>>>>>> 29434925
         live (bool): whether the interface should automatically reload on change.
-        show_input (bool): if False, removes the input from the interface
-        and underlays it in the output.
-        show_output (bool): if False, removes the output from the interface
-        and overlays it in the input.
+        show_input (bool): if False, removes the input from the interface and underlays it in the output.
+        show_output (bool): if False, removes the output from the interface and overlays it in the input.
         capture_session (bool): if True, captures the default graph and session (needed for Tensorflow 1.x)
         title (str): a title for the interface; if provided, appears above the input and output components.
         description (str): a description for the interface; if provided, appears above the input and output components.
-        thumbnail (str): path to image or src to use as display picture for
-        models listed in gradio.app/hub
-        allow_screenshot (bool): if False, users will not see a button to
-        take a screenshot of the interface.
-        allow_flagging (bool): if False, users will not see a button to flag an
-         input and output.
+        thumbnail (str): path to image or src to use as display picture for models listed in gradio.app/hub
+        allow_screenshot (bool): if False, users will not see a button to take a screenshot of the interface.
+        allow_flagging (bool): if False, users will not see a button to flag an input and output.
         flagging_dir (str): what to name the dir where flagged data is stored.
         """
         def get_input_instance(iface):
