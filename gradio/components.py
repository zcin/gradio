"""Contains all of the components that can be used with Gradio Interface / Blocks.
Along with the docs for each component, you can find the names of example demos that use
each component. These demos are located in the `demo` directory."""

from __future__ import annotations

import inspect
import json
import math
import numbers
import operator
import os
import shutil
import sys
import tempfile
import warnings
from copy import deepcopy
from types import ModuleType
from typing import Any, Callable, Dict, List, Optional, Tuple, Type

import matplotlib.figure
import numpy
import numpy as np
import pandas as pd
import PIL
from ffmpy import FFmpeg
from markdown_it import MarkdownIt

from gradio import media_data, processing_utils
from gradio.blocks import Block
from gradio.events import (
    Changeable,
    Clearable,
    Clickable,
    Editable,
    Playable,
    Streamable,
    Submittable,
)


class Component(Block):
    """
    A base class for defining the methods that all gradio components should have.
    """

    def __str__(self):
        return self.__repr__()

    def __repr__(self):
        return f"{self.get_block_name()}"

    def get_config(self):
        """
        :return: a dictionary with context variables for the javascript file associated with the context
        """
        return {
            "name": self.get_block_name(),
            **super().get_config(),
        }


class IOComponent(Component):
    """
    A base class for defining methods that all input/output components should have.
    """

    def __init__(
        self,
        *,
        label: Optional[str] = None,
        show_label: bool = True,
        interactive: Optional[bool] = None,
        visible: bool = True,
        requires_permissions: bool = False,
        elem_id: Optional[str] = None,
        **kwargs,
    ):
        self.label = label
        self.show_label = show_label
        self.requires_permissions = requires_permissions
        self.interactive = interactive

        self.set_interpret_parameters()

        super().__init__(elem_id=elem_id, visible=visible, **kwargs)

    def get_config(self):
        return {
            "label": self.label,
            "show_label": self.show_label,
            "interactive": self.interactive,
            **super().get_config(),
        }

    def save_flagged(
        self, dir: str, label: Optional[str], data: Any, encryption_key: bool
    ) -> Any:
        """
        Saves flagged data from component
        """
        return data

    def restore_flagged(self, dir, data, encryption_key):
        """
        Restores flagged data from logs
        """
        return data

    def save_file(self, file: tempfile._TemporaryFileWrapper, dir: str, label: str):
        """
        Saved flagged file and returns filepath
        """
        label = "".join([char for char in label if char.isalnum() or char in "._- "])
        old_file_name = file.name
        output_dir = os.path.join(dir, label)
        if os.path.exists(output_dir):
            file_index = len(os.listdir(output_dir))
        else:
            os.makedirs(output_dir)
            file_index = 0
        new_file_name = str(file_index)
        if "." in old_file_name:
            uploaded_format = old_file_name.split(".")[-1].lower()
            new_file_name += "." + uploaded_format
        file.close()
        shutil.move(old_file_name, os.path.join(dir, label, new_file_name))
        return label + "/" + new_file_name

    def save_flagged_file(
        self,
        dir: str,
        label: str,
        data: Any,
        encryption_key: bool,
        file_path: Optional[str] = None,
    ) -> Optional[str]:
        """
        Saved flagged data (e.g. image or audio) as a file and returns filepath
        """
        if data is None:
            return None
        file = processing_utils.decode_base64_to_file(data, encryption_key, file_path)
        return self.save_file(file, dir, label)

    def restore_flagged_file(
        self,
        dir: str,
        file: str,
        encryption_key: bool,
    ) -> Dict[str, Any]:
        """
        Loads flagged data from file and returns it
        """
        data = processing_utils.encode_file_to_base64(
            os.path.join(dir, file), encryption_key=encryption_key
        )
        return {"name": file, "data": data}

    # Input Functionalities
    def preprocess(self, x: Any) -> Any:
        """
        Any preprocessing needed to be performed on function input.
        """
        return x

    def serialize(self, x: Any, called_directly: bool) -> Any:
        """
        Convert from a human-readable version of the input (path of an image, URL of a video, etc.) into the interface to a serialized version (e.g. base64) to pass into an API. May do different things if the interface is called() vs. used via GUI.
        Parameters:
        x (Any): Input to interface
        called_directly (bool): if true, the interface was called(), otherwise, it is being used via the GUI
        """
        return x

    def preprocess_example(self, x: Any) -> Any:
        """
        Any preprocessing needed to be performed on an example before being passed to the main function.
        """
        return x

    def set_interpret_parameters(self):
        """
        Set any parameters for interpretation.
        """
        return self

    def get_interpretation_neighbors(self, x: Any) -> Tuple[List[Any], Dict[Any], bool]:
        """
        Generates values similar to input to be used to interpret the significance of the input in the final output.
        Parameters:
        x (Any): Input to interface
        Returns: (neighbor_values, interpret_kwargs, interpret_by_removal)
        neighbor_values (List[Any]): Neighboring values to input x to compute for interpretation
        interpret_kwargs (Dict[Any]): Keyword arguments to be passed to get_interpretation_scores
        interpret_by_removal (bool): If True, returned neighbors are values where the interpreted subsection was removed. If False, returned neighbors are values where the interpreted subsection was modified to a different value.
        """
        return [], {}, True

    def get_interpretation_scores(
        self, x: Any, neighbors: List[Any], scores: List[float], **kwargs
    ) -> List[Any]:
        """
        Arrange the output values from the neighbors into interpretation scores for the interface to render.
        Parameters:
        x (Any): Input to interface
        neighbors (List[Any]): Neighboring values to input x used for interpretation.
        scores (List[float]): Output value corresponding to each neighbor in neighbors
        kwargs (Dict[str, Any]): Any additional arguments passed from get_interpretation_neighbors.
        Returns:
        (List[Any]): Arrangement of interpretation scores for interfaces to render.
        """
        pass

    def generate_sample(self) -> Any:
        """
        Returns a sample value of the input that would be accepted by the api. Used for api documentation.
        """
        pass

    # Output Functionalities
    def postprocess(self, y):
        """
        Any postprocessing needed to be performed on function output.
        """
        return y

    def deserialize(self, x):
        """
        Convert from serialized output (e.g. base64 representation) from a call() to the interface to a human-readable version of the output (path of an image, etc.)
        """
        return x

    def style(
        self,
        rounded: Optional[bool | Tuple[bool, bool, bool, bool]] = None,
        bg_color: Optional[str] = None,
        text_color: Optional[str] = None,
        container_bg_color: Optional[str] = None,
        margin: Optional[bool | Tuple[bool, bool, bool, bool]] = None,
        border: Optional[bool | Tuple[bool, bool, bool, bool]] = None,
        container: Optional[bool] = None,
    ):
        valid_colors = ["red", "yellow", "green", "blue", "purple", "black"]
        if rounded is not None:
            self._style["rounded"] = rounded
        if bg_color is not None:
            assert bg_color in valid_colors
            self._style["bg_color"] = bg_color
        if text_color is not None:
            assert text_color in valid_colors
            self._style["text_color"] = text_color
        if container_bg_color is not None:
            assert container_bg_color in valid_colors
            self._style["container_bg_color"] = container_bg_color
        if margin is not None:
            self._style["margin"] = margin
        if border is not None:
            self._style["border"] = border
        if container is not None:
            self._style["container"] = container
        return self


class Textbox(Changeable, Submittable, IOComponent):
    """
    Creates a textarea for user to enter string input or display string output.
    Preprocessing: passes textarea value as a {str} into the function.
    Postprocessing: expects a {str} returned from function and sets textarea value to it.

    Demos: hello_world, diff_texts, sentence_builder
    """

    def __init__(
        self,
        value: str = "",
        *,
        lines: int = 1,
        max_lines: int = 20,
        placeholder: Optional[str] = None,
        label: Optional[str] = None,
        show_label: bool = True,
        interactive: Optional[bool] = None,
        visible: bool = True,
        elem_id: Optional[str] = None,
        **kwargs,
    ):
        """
        Parameters:
        value (str): default text to provide in textarea.
        lines (int): minimum number of line rows to provide in textarea.
        max_lines (int): maximum number of line rows to provide in textarea.
        placeholder (str): placeholder hint to provide behind textarea.
        label (Optional[str]): component name in interface.
        show_label (bool): if True, will display label.
        visible (bool): If False, component will be hidden.
        """
        value = str(value)
        self.lines = lines
        self.max_lines = max_lines
        self.placeholder = placeholder
        self.value = value
        self.cleared_value = ""
        self.test_input = value
        self.interpret_by_tokens = True
        IOComponent.__init__(
            self,
            label=label,
            show_label=show_label,
            interactive=interactive,
            visible=visible,
            elem_id=elem_id,
            **kwargs,
        )

    def get_config(self):
        return {
            "lines": self.lines,
            "max_lines": self.max_lines,
            "placeholder": self.placeholder,
            "value": self.value,
            **IOComponent.get_config(self),
        }

    @staticmethod
    def update(
        value: Optional[Any] = None,
        lines: Optional[int] = None,
        max_lines: Optional[int] = None,
        placeholder: Optional[str] = None,
        label: Optional[str] = None,
        show_label: Optional[bool] = None,
        visible: Optional[bool] = None,
    ):
        return {
            "lines": lines,
            "max_lines": max_lines,
            "placeholder": placeholder,
            "label": label,
            "show_label": show_label,
            "visible": visible,
            "value": value,
            "__type__": "update",
        }

    # Input Functionalities
    def preprocess(self, x: str | None) -> Any:
        """
        Any preprocessing needed to be performed on function input.
        """
        if x is None:
            return None
        else:
            return str(x)

    def serialize(self, x: Any, called_directly: bool) -> Any:
        """
        Convert from a human-readable version of the input (path of an image, URL of a video, etc.) into the interface to a serialized version (e.g. base64) to pass into an API. May do different things if the interface is called() vs. used via GUI.
        Parameters:
        x (Any): Input to interface
        called_directly (bool): if true, the interface was called(), otherwise, it is being used via the GUI
        """
        return x

    def preprocess_example(self, x: str | None) -> Any:
        """
        Any preprocessing needed to be performed on an example before being passed to the main function.
        """
        if x is None:
            return None
        else:
            return str(x)

    def set_interpret_parameters(
        self, separator: str = " ", replacement: Optional[str] = None
    ):
        """
        Calculates interpretation score of characters in input by splitting input into tokens, then using a "leave one out" method to calculate the score of each token by removing each token and measuring the delta of the output value.
        Parameters:
        separator (str): Separator to use to split input into tokens.
        replacement (str): In the "leave one out" step, the text that the token should be replaced with. If None, the token is removed altogether.
        """
        self.interpretation_separator = separator
        self.interpretation_replacement = replacement
        return self

    def tokenize(self, x: str) -> Tuple[List[str], List[str], None]:
        """
        Tokenizes an input string by dividing into "words" delimited by self.interpretation_separator
        """
        tokens = x.split(self.interpretation_separator)
        leave_one_out_strings = []
        for index in range(len(tokens)):
            leave_one_out_set = list(tokens)
            if self.interpretation_replacement is None:
                leave_one_out_set.pop(index)
            else:
                leave_one_out_set[index] = self.interpretation_replacement
            leave_one_out_strings.append(
                self.interpretation_separator.join(leave_one_out_set)
            )
        return tokens, leave_one_out_strings, None

    def get_masked_inputs(
        self, tokens: List[str], binary_mask_matrix: List[List[int]]
    ) -> List[str]:
        """
        Constructs partially-masked sentences for SHAP interpretation
        """
        masked_inputs = []
        for binary_mask_vector in binary_mask_matrix:
            masked_input = np.array(tokens)[np.array(binary_mask_vector, dtype=bool)]
            masked_inputs.append(self.interpretation_separator.join(masked_input))
        return masked_inputs

    def get_interpretation_scores(
        self, x, neighbors, scores: List[float], tokens: List[str], masks=None, **kwargs
    ) -> List[Tuple[str, float]]:
        """
        Returns:
        (List[Tuple[str, float]]): Each tuple set represents a set of characters and their corresponding interpretation score.
        """
        result = []
        for token, score in zip(tokens, scores):
            result.append((token, score))
            result.append((self.interpretation_separator, 0))
        return result

    def generate_sample(self) -> str:
        return "Hello World"

    # Output Functionalities
    def postprocess(self, y: str | None):
        """
        Any postprocessing needed to be performed on function output.
        """
        if y is None:
            return None
        else:
            return str(y)

    def deserialize(self, x):
        """
        Convert from serialized output (e.g. base64 representation) from a call() to the interface to a human-readable version of the output (path of an image, etc.)
        """
        return x

    def style(
        self,
        rounded: Optional[bool | Tuple[bool, bool, bool, bool]] = None,
        bg_color: Optional[str] = None,
        text_color: Optional[str] = None,
        container_bg_color: Optional[str] = None,
        margin: Optional[bool | Tuple[bool, bool, bool, bool]] = None,
        border: Optional[bool | Tuple[bool, bool, bool, bool]] = None,
        container: Optional[bool] = None,
    ):
        return IOComponent.style(
            self,
            rounded=rounded,
            bg_color=bg_color,
            text_color=text_color,
            container_bg_color=container_bg_color,
            margin=margin,
            border=border,
            container=container,
        )


class Number(Changeable, Submittable, IOComponent):
    """
    Creates a numeric field for user to enter numbers as input or display numeric output.
    Preprocessing: passes field value as a {float} or {int} into the function, depending on `precision`.
    Postprocessing: expects an {int} or {float} returned from the function and sets field value to it.

    Demos: tax_calculator, titanic_survival, blocks_hello
    """

    def __init__(
        self,
        value: Optional[float] = 0,
        *,
        label: Optional[str] = None,
        show_label: bool = True,
        interactive: Optional[bool] = None,
        visible: bool = True,
        elem_id: Optional[str] = None,
        precision: Optional[int] = None,
        **kwargs,
    ):
        """
        Parameters:
        value (float): default value.
        label (Optional[str]): component name in interface.
        show_label (bool): if True, will display label.
        visible (bool): If False, component will be hidden.
        precision (Optional[int]): Precision to round input/output to. If set to 0, will round to nearest integer and covert type to int. If None, no rounding happens.
        """
        self.value = self.round_to_precision(value, precision)
        self.cleared_value = 0
        self.precision = precision
        self.test_input = self.value if self.value is not None else 1
        self.interpret_by_tokens = False
        IOComponent.__init__(
            self,
            label=label,
            show_label=show_label,
            interactive=interactive,
            visible=visible,
            elem_id=elem_id,
            **kwargs,
        )

    @staticmethod
    def round_to_precision(
        num: float | int | None, precision: int | None
    ) -> float | int | None:
        """
        Round to a given precision.

        If precision is None, no rounding happens. If 0, num is converted to int.

        Parameters:
        num (float | int): Number to round.
        precision (int | None): Precision to round to.
        Returns:
        (float | int): rounded number
        """
        if num is None:
            return None
        if precision is None:
            return float(num)
        elif precision == 0:
            return int(round(num, precision))
        else:
            return round(num, precision)

    def get_config(self):
        return {
            "value": self.value,
            **IOComponent.get_config(self),
        }

    @staticmethod
    def update(
        value: Optional[Any] = None,
        label: Optional[str] = None,
        show_label: Optional[bool] = None,
        interactive: Optional[bool] = None,
        visible: Optional[bool] = None,
    ):
        return {
            "label": label,
            "show_label": show_label,
            "visible": visible,
            "value": value,
            "__type__": "update",
        }

    def preprocess(self, x: int | float | None) -> int | float | None:
        """
        Parameters:
        x (int | float | None): numeric input as a string
        Returns:
        (int | float | None): number representing function input
        """
        if x is None:
            return None
        return self.round_to_precision(x, self.precision)

    def preprocess_example(self, x: int | float | None) -> int | float | None:
        """
        Returns:
        (int | float | None): Number representing function input
        """
        if x is None:
            return None
        else:
            return self.round_to_precision(x, self.precision)

    def set_interpret_parameters(
        self, steps: int = 3, delta: float = 1, delta_type: str = "percent"
    ):
        """
        Calculates interpretation scores of numeric values close to the input number.
        Parameters:
        steps (int): Number of nearby values to measure in each direction (above and below the input number).
        delta (float): Size of step in each direction between nearby values.
        delta_type (str): "percent" if delta step between nearby values should be a calculated as a percent, or "absolute" if delta should be a constant step change.
        """
        self.interpretation_steps = steps
        self.interpretation_delta = delta
        self.interpretation_delta_type = delta_type
        return self

    def get_interpretation_neighbors(self, x: float | int) -> Tuple[List[float], Dict]:
        x = self.round_to_precision(x, self.precision)
        if self.interpretation_delta_type == "percent":
            delta = 1.0 * self.interpretation_delta * x / 100
        elif self.interpretation_delta_type == "absolute":
            delta = self.interpretation_delta
        else:
            delta = self.interpretation_delta
        if self.precision == 0 and math.floor(delta) != delta:
            raise ValueError(
                f"Delta value {delta} is not an integer and precision=0. Cannot generate valid set of neighbors. "
                "If delta_type='percent', pick a value of delta such that x * delta is an integer. "
                "If delta_type='absolute', pick a value of delta that is an integer."
            )
        # run_interpretation will preprocess the neighbors so no need to covert to int here
        negatives = (x + np.arange(-self.interpretation_steps, 0) * delta).tolist()
        positives = (x + np.arange(1, self.interpretation_steps + 1) * delta).tolist()
        return negatives + positives, {}

    def get_interpretation_scores(
        self, x: Number, neighbors: List[float], scores: List[float], **kwargs
    ) -> List[Tuple[float, float]]:
        """
        Returns:
        (List[Tuple[float, float]]): Each tuple set represents a numeric value near the input and its corresponding interpretation score.
        """
        interpretation = list(zip(neighbors, scores))
        interpretation.insert(int(len(interpretation) / 2), [x, None])
        return interpretation

    def generate_sample(self) -> int | float:
        return self.round_to_precision(1, self.precision)

    # Output Functionalities
    def postprocess(self, y: int | float | None) -> int | float | None:
        """
        Any postprocessing needed to be performed on function output.

        Parameters:
        y (int | float | None): numeric output
        Returns:
        (int | float | None): number representing function output
        """
        if y is None:
            return None
        else:
            return self.round_to_precision(y, self.precision)

    def deserialize(self, y):
        """
        Convert from serialized output (e.g. base64 representation) from a call() to the interface to a human-readable version of the output (path of an image, etc.)
        """
        return y

    def style(
        self,
        rounded: Optional[bool | Tuple[bool, bool, bool, bool]] = None,
        bg_color: Optional[str] = None,
        text_color: Optional[str] = None,
        container_bg_color: Optional[str] = None,
    ):
        return IOComponent.style(
            self,
            rounded=rounded,
            bg_color=bg_color,
            text_color=text_color,
            container_bg_color=container_bg_color,
        )


class Slider(Changeable, IOComponent):
    """
    Creates a slider that ranges from `minimum` to `maximum` with a step size of `step`.
    Preprocessing: passes slider value as a {float} into the function.
    Postprocessing: expects an {int} or {float} returned from function and sets slider value to it as long as it is within range.

    Demos: sentence_builder, generate_tone, titanic_survival
    """

    def __init__(
        self,
        minimum: float = 0,
        maximum: float = 100,
        value: Optional[float] = None,
        *,
        step: Optional[float] = None,
        label: Optional[str] = None,
        show_label: bool = True,
        interactive: Optional[bool] = None,
        visible: bool = True,
        elem_id: Optional[str] = None,
        **kwargs,
    ):
        """
        Parameters:
        minimum (float): minimum value for slider.
        maximum (float): maximum value for slider.
        value (float): default value.
        step (float): increment between slider values.
        label (Optional[str]): component name in interface.
        show_label (bool): if True, will display label.
        visible (bool): If False, component will be hidden.
        """
        self.minimum = minimum
        self.maximum = maximum
        if step is None:
            difference = maximum - minimum
            power = math.floor(math.log10(difference) - 2)
            step = 10**power
        self.step = step
        self.value = minimum if value is None else value
        self.cleared_value = self.value
        self.test_input = self.value
        self.interpret_by_tokens = False
        IOComponent.__init__(
            self,
            label=label,
            show_label=show_label,
            interactive=interactive,
            visible=visible,
            elem_id=elem_id,
            **kwargs,
        )

    def get_config(self):
        return {
            "minimum": self.minimum,
            "maximum": self.maximum,
            "step": self.step,
            "value": self.value,
            **IOComponent.get_config(self),
        }

    @staticmethod
    def update(
        value: Optional[Any] = None,
        minimum: Optional[float] = None,
        maximum: Optional[float] = None,
        step: Optional[float] = None,
        label: Optional[str] = None,
        show_label: Optional[bool] = None,
        interactive: Optional[bool] = None,
        visible: Optional[bool] = None,
    ):
        return {
            "minimum": minimum,
            "maximum": maximum,
            "step": step,
            "label": label,
            "show_label": show_label,
            "interactive": interactive,
            "visible": visible,
            "value": value,
            "__type__": "update",
        }

    def preprocess(self, x: float) -> float:
        """
        Parameters:
        x (number): numeric input
        Returns:
        (number): numeric input
        """
        return x

    def preprocess_example(self, x: float) -> float:
        """
        Returns:
        (float): Number representing function input
        """
        return x

    def set_interpret_parameters(self, steps: int = 8) -> "Slider":
        """
        Calculates interpretation scores of numeric values ranging between the minimum and maximum values of the slider.
        Parameters:
        steps (int): Number of neighboring values to measure between the minimum and maximum values of the slider range.
        """
        self.interpretation_steps = steps
        return self

    def get_interpretation_neighbors(self, x) -> Tuple[object, dict]:
        return (
            np.linspace(self.minimum, self.maximum, self.interpretation_steps).tolist(),
            {},
        )

    def get_interpretation_scores(
        self, x, neighbors, scores: List[float], **kwargs
    ) -> List[float]:
        """
        Returns:
        (List[float]): Each value represents the score corresponding to an evenly spaced range of inputs between the minimum and maximum slider values.
        """
        return scores

    def generate_sample(self) -> float:
        return self.maximum

        # Output Functionalities

    def postprocess(self, y: int | float | None):
        """
        Any postprocessing needed to be performed on function output.
        """
        return y

    def deserialize(self, y):
        """
        Convert from serialized output (e.g. base64 representation) from a call() to the interface to a human-readable version of the output (path of an image, etc.)
        """
        return y

    def style(
        self,
        text_color: Optional[str] = None,
        container_bg_color: Optional[str] = None,
    ):
        return IOComponent.style(
            self,
            text_color=text_color,
            container_bg_color=container_bg_color,
        )


class Checkbox(Changeable, IOComponent):
    """
    Creates a checkbox that can be set to `True` or `False`.

    Preprocessing: passes the status of the checkbox as a {bool} into the function.
    Postprocessing: expects a {bool} returned from the function and, if it is True, checks the checkbox.
    Demos: sentence_builder, titanic_survival
    """

    def __init__(
        self,
        value: bool = False,
        *,
        label: Optional[str] = None,
        show_label: bool = True,
        interactive: Optional[bool] = None,
        visible: bool = True,
        elem_id: Optional[str] = None,
        **kwargs,
    ):
        """
        Parameters:
        value (bool): if True, checked by default.
        label (Optional[str]): component name in interface.
        show_label (bool): if True, will display label.
        visible (bool): If False, component will be hidden.
        """
        self.cleared_value = False
        self.test_input = True
        self.value = value
        self.interpret_by_tokens = False
        IOComponent.__init__(
            self,
            label=label,
            show_label=show_label,
            interactive=interactive,
            visible=visible,
            elem_id=elem_id,
            **kwargs,
        )

    def get_config(self):
        return {
            "value": self.value,
            **IOComponent.get_config(self),
        }

    @staticmethod
    def update(
        value: Optional[Any] = None,
        label: Optional[str] = None,
        show_label: Optional[bool] = None,
        interactive: Optional[bool] = None,
        visible: Optional[bool] = None,
    ):
        return {
            "label": label,
            "show_label": show_label,
            "interactive": interactive,
            "visible": visible,
            "value": value,
            "__type__": "update",
        }

    def preprocess(self, x: bool) -> bool:
        """
        Parameters:
        x (bool): boolean input
        Returns:
        (bool): boolean input
        """
        return x

    def preprocess_example(self, x):
        """
        Returns:
        (bool): Boolean representing function input
        """
        return x

    def set_interpret_parameters(self):
        """
        Calculates interpretation score of the input by comparing the output against the output when the input is the inverse boolean value of x.
        """
        return self

    def get_interpretation_neighbors(self, x):
        return [not x], {}

    def get_interpretation_scores(self, x, neighbors, scores, **kwargs):
        """
        Returns:
        (Tuple[float, float]): The first value represents the interpretation score if the input is False, and the second if the input is True.
        """
        if x:
            return scores[0], None
        else:
            return None, scores[0]

    def generate_sample(self):
        return True

    # Output Functionalities
    def postprocess(self, y):
        """
        Any postprocessing needed to be performed on function output.
        """
        return y

    def deserialize(self, x):
        """
        Convert from serialized output (e.g. base64 representation) from a call() to the interface to a human-readable version of the output (path of an image, etc.)
        """
        return x

    def style(
        self,
        text_color: Optional[str] = None,
        container_bg_color: Optional[str] = None,
    ):
        return IOComponent.style(
            self,
            text_color=text_color,
            container_bg_color=container_bg_color,
        )


class CheckboxGroup(Changeable, IOComponent):
    """
    Creates a set of checkboxes of which a subset can be checked.
    Preprocessing: passes the list of checked checkboxes as a {List[str]} or their indices as a {List[int]} into the function, depending on `type`.
    Postprocessing: expects a {List[str]}, each element of which becomes a checked checkbox.

    Demos: sentence_builder, titanic_survival
    """

    def __init__(
        self,
        choices: List[str],
        *,
        value: List[str] = None,
        type: str = "value",
        label: Optional[str] = None,
        show_label: bool = True,
        interactive: Optional[bool] = None,
        visible: bool = True,
        elem_id: Optional[str] = None,
        **kwargs,
    ):
        """
        Parameters:
        choices (List[str]): list of options to select from.
        value (List[str]): default selected list of options.
        type (str): Type of value to be returned by component. "value" returns the list of strings of the choices selected, "index" returns the list of indicies of the choices selected.
        label (Optional[str]): component name in interface.
        show_label (bool): if True, will display label.
        visible (bool): If False, component will be hidden.
        """
        if (
            value is None
        ):  # Mutable parameters shall not be given as default parameters in the function.
            value = []
        self.choices = choices
        self.value = value
        self.cleared_value = []
        self.type = type
        self.test_input = self.choices
        self.interpret_by_tokens = False
        IOComponent.__init__(
            self,
            label=label,
            show_label=show_label,
            interactive=interactive,
            visible=visible,
            elem_id=elem_id,
            **kwargs,
        )

    def get_config(self):
        return {
            "choices": self.choices,
            "value": self.value,
            **IOComponent.get_config(self),
        }

    @staticmethod
    def update(
        value: Optional[Any] = None,
        choices: Optional[List[str]] = None,
        label: Optional[str] = None,
        show_label: Optional[bool] = None,
        interactive: Optional[bool] = None,
        visible: Optional[bool] = None,
    ):
        return {
            "choices": choices,
            "label": label,
            "show_label": show_label,
            "interactive": interactive,
            "visible": visible,
            "value": value,
            "__type__": "update",
        }

    def preprocess(self, x: List[str]) -> List[str] | List[int]:
        """
        Parameters:
        x (List[str]): list of selected choices
        Returns:
        (Union[List[str], List[int]]): list of selected choices as strings or indices within choice list
        """
        if self.type == "value":
            return x
        elif self.type == "index":
            return [self.choices.index(choice) for choice in x]
        else:
            raise ValueError(
                "Unknown type: "
                + str(self.type)
                + ". Please choose from: 'value', 'index'."
            )

    def set_interpret_parameters(self):
        """
        Calculates interpretation score of each choice in the input by comparing the output against the outputs when each choice in the input is independently either removed or added.
        """
        return self

    def get_interpretation_neighbors(self, x):
        leave_one_out_sets = []
        for choice in self.choices:
            leave_one_out_set = list(x)
            if choice in leave_one_out_set:
                leave_one_out_set.remove(choice)
            else:
                leave_one_out_set.append(choice)
            leave_one_out_sets.append(leave_one_out_set)
        return leave_one_out_sets, {}

    def get_interpretation_scores(self, x, neighbors, scores, **kwargs):
        """
        Returns:
        (List[Tuple[float, float]]): For each tuple in the list, the first value represents the interpretation score if the input is False, and the second if the input is True.
        """
        final_scores = []
        for choice, score in zip(self.choices, scores):
            if choice in x:
                score_set = [score, None]
            else:
                score_set = [None, score]
            final_scores.append(score_set)
        return final_scores

    def save_flagged(self, dir, label, data, encryption_key):
        """
        Returns: (List[str]])
        """
        return json.dumps(data)

    def restore_flagged(self, dir, data, encryption_key):
        return json.loads(data)

    def generate_sample(self):
        return self.choices

    # Output Functionalities
    def postprocess(self, y):
        """
        Any postprocessing needed to be performed on function output.
        """
        return y

    def deserialize(self, x):
        """
        Convert from serialized output (e.g. base64 representation) from a call() to the interface to a human-readable version of the output (path of an image, etc.)
        """
        return x

    def style(
        self,
        rounded: Optional[bool | Tuple[bool, bool, bool, bool]] = None,
        bg_color: Optional[str] = None,
        text_color: Optional[str] = None,
        container_bg_color: Optional[str] = None,
    ):
        return IOComponent.style(
            self,
            rounded=rounded,
            bg_color=bg_color,
            text_color=text_color,
            container_bg_color=container_bg_color,
        )


class Radio(Changeable, IOComponent):
    """
    Creates a set of radio buttons of which only one can be selected.
    Preprocessing: passes the value of the selected radio button as a {str} or its index as an {int} into the function, depending on `type`.
    Postprocessing: expects a {str} corresponding to the value of the radio button to be selected.

    Demos: sentence_builder, titanic_survival, blocks_essay
    """

    def __init__(
        self,
        choices: List[str],
        *,
        value: Optional[str] = None,
        type: str = "value",
        label: Optional[str] = None,
        show_label: bool = True,
        interactive: Optional[bool] = None,
        visible: bool = True,
        elem_id: Optional[str] = None,
        **kwargs,
    ):
        """
        Parameters:
        choices (List[str]): list of options to select from.
        value (str): the button selected by default. If None, no button is selected by default.
        type (str): Type of value to be returned by component. "value" returns the string of the choice selected, "index" returns the index of the choice selected.
        label (Optional[str]): component name in interface.
        show_label (bool): if True, will display label.
        visible (bool): If False, component will be hidden.
        """
        self.choices = choices
        self.type = type
        self.test_input = self.choices[0] if len(self.choices) else None
        self.value = (
            value
            if value is not None
            else self.choices[0]
            if len(self.choices) > 0
            else None
        )
        self.cleared_value = self.value
        self.interpret_by_tokens = False
        IOComponent.__init__(
            self,
            label=label,
            show_label=show_label,
            interactive=interactive,
            visible=visible,
            elem_id=elem_id,
            **kwargs,
        )

    def get_config(self):
        return {
            "choices": self.choices,
            "value": self.value,
            **IOComponent.get_config(self),
        }

    @staticmethod
    def update(
        value: Optional[Any] = None,
        choices: Optional[List[str]] = None,
        label: Optional[str] = None,
        show_label: Optional[bool] = None,
        interactive: Optional[bool] = None,
        visible: Optional[bool] = None,
    ):
        return {
            "choices": choices,
            "label": label,
            "show_label": show_label,
            "interactive": interactive,
            "visible": visible,
            "value": value,
            "__type__": "update",
        }

    def preprocess(self, x: str) -> str | int:
        """
        Parameters:
        x (str): selected choice
        Returns:
        (Union[str, int]): selected choice as string or index within choice list
        """
        if self.type == "value":
            return x
        elif self.type == "index":
            if x is None:
                return None
            else:
                return self.choices.index(x)
        else:
            raise ValueError(
                "Unknown type: "
                + str(self.type)
                + ". Please choose from: 'value', 'index'."
            )

    def set_interpret_parameters(self):
        """
        Calculates interpretation score of each choice by comparing the output against each of the outputs when alternative choices are selected.
        """
        return self

    def get_interpretation_neighbors(self, x):
        choices = list(self.choices)
        choices.remove(x)
        return choices, {}

    def get_interpretation_scores(self, x, neighbors, scores, **kwargs):
        """
        Returns:
        (List[float]): Each value represents the interpretation score corresponding to each choice.
        """
        scores.insert(self.choices.index(x), None)
        return scores

    def generate_sample(self):
        return self.choices[0]

    # Output Functionalities
    def postprocess(self, y):
        """
        Any postprocessing needed to be performed on function output.
        """
        return y

    def deserialize(self, x):
        """
        Convert from serialized output (e.g. base64 representation) from a call() to the interface to a human-readable version of the output (path of an image, etc.)
        """
        return x

    def style(
        self,
        rounded: Optional[bool | Tuple[bool, bool, bool, bool]] = None,
        bg_color: Optional[str] = None,
        text_color: Optional[str] = None,
        container_bg_color: Optional[str] = None,
    ):
        return IOComponent.style(
            self,
            rounded=rounded,
            bg_color=bg_color,
            text_color=text_color,
            container_bg_color=container_bg_color,
        )


class Dropdown(Radio):
    """
    Creates a dropdown of which only one entry can be selected.
    Preprocessing: passes the value of the selected dropdown entry as a {str} or its index as an {int} into the function, depending on `type`.
    Postprocessing: expects a {str} corresponding to the value of the dropdown entry to be selected.

    Demos: sentence_builder, titanic_survival
    """

    def __init__(
        self,
        choices: List[str],
        *,
        value: Optional[str] = None,
        type: str = "value",
        label: Optional[str] = None,
        show_label: bool = True,
        interactive: Optional[bool] = None,
        visible: bool = True,
        elem_id: Optional[str] = None,
        **kwargs,
    ):
        """
        Parameters:
        choices (List[str]): list of options to select from.
        value (str): default value selected in dropdown. If None, no value is selected by default.
        type (str): Type of value to be returned by component. "value" returns the string of the choice selected, "index" returns the index of the choice selected.
        label (Optional[str]): component name in interface.
        show_label (bool): if True, will display label.
        visible (bool): If False, component will be hidden.
        """
        # Everything is same with Dropdown and Radio, so let's make use of it :)
        Radio.__init__(
            self,
            value=value,
            choices=choices,
            type=type,
            label=label,
            show_label=show_label,
            interactive=interactive,
            visible=visible,
            elem_id=elem_id,
            **kwargs,
        )


class Image(Editable, Clearable, Changeable, Streamable, IOComponent):
    """
    Creates an image component that can be used to upload/draw images (as an input) or display images (as an output).
    Preprocessing: passes the uploaded image as a {numpy.array}, {PIL.Image} or {str} filepath depending on `type`.
    Postprocessing: expects a {numpy.array}, {PIL.Image} or {str} filepath to an image and displays the image.

<<<<<<< HEAD
    Demos: image_mod, blocks_xray, webcam
=======
    Demos: image_mod, blocks_xray
>>>>>>> 1b0c16a2
    """

    def __init__(
        self,
        value: Optional[str] = None,
        *,
        shape: Tuple[int, int] = None,
        image_mode: str = "RGB",
        invert_colors: bool = False,
        source: str = "upload",
        tool: str = "editor",
        type: str = "numpy",
        label: Optional[str] = None,
        show_label: bool = True,
        interactive: Optional[bool] = None,
        visible: bool = True,
        elem_id: Optional[str] = None,
        streaming: bool = False,
        **kwargs,
    ):
        """
        Parameters:
        value (str): A path or URL for the default value that Image component is going to take.
        shape (Tuple[int, int]): (width, height) shape to crop and resize image to; if None, matches input image size. Pass None for either width or height to only crop and resize the other.
        image_mode (str): "RGB" if color, or "L" if black and white.
        invert_colors (bool): whether to invert the image as a preprocessing step.
        source (str): Source of image. "upload" creates a box where user can drop an image file, "webcam" allows user to take snapshot from their webcam, "canvas" defaults to a white image that can be edited and drawn upon with tools.
        tool (str): Tools used for editing. "editor" allows a full screen editor, "select" provides a cropping and zoom tool.
        type (str): The format the image is converted to before being passed into the prediction function. "numpy" converts the image to a numpy array with shape (width, height, 3) and values from 0 to 255, "pil" converts the image to a PIL image object, "file" produces a temporary file object whose path can be retrieved by file_obj.name, "filepath" returns the path directly.
        label (Optional[str]): component name in interface.
        show_label (bool): if True, will display label.
        visible (bool): If False, component will be hidden.
        streaming (bool): If True when used in a `live` interface, will automatically stream webcam feed. Only valid is source is 'webcam'.
        """
        self.type = type
        self.value = (
            processing_utils.encode_url_or_file_to_base64(value) if value else None
        )
        self.type = type
        self.output_type = "auto"
        self.shape = shape
        self.image_mode = image_mode
        self.source = source
        requires_permissions = source == "webcam"
        self.tool = tool
        self.invert_colors = invert_colors
        self.test_input = deepcopy(media_data.BASE64_IMAGE)
        self.interpret_by_tokens = True
        self.streaming = streaming
        if streaming and source != "webcam":
            raise ValueError("Image streaming only available if source is 'webcam'.")

        IOComponent.__init__(
            self,
            label=label,
            show_label=show_label,
            interactive=interactive,
            visible=visible,
            elem_id=elem_id,
            requires_permissions=requires_permissions,
            **kwargs,
        )

    def get_config(self):
        return {
            "image_mode": self.image_mode,
            "shape": self.shape,
            "source": self.source,
            "tool": self.tool,
            "value": self.value,
            "streaming": self.streaming,
            **IOComponent.get_config(self),
        }

    @staticmethod
    def update(
        value: Optional[Any] = None,
        label: Optional[str] = None,
        show_label: Optional[bool] = None,
        interactive: Optional[bool] = None,
        visible: Optional[bool] = None,
    ):
        return {
            "label": label,
            "show_label": show_label,
            "interactive": interactive,
            "visible": visible,
            "value": value,
            "__type__": "update",
        }

    def preprocess(self, x: Optional[str]) -> np.array | PIL.Image | str | None:
        """
        Parameters:
        x (str): base64 url data
        Returns:
        (Union[numpy.array, PIL.Image, filepath]): image in requested format
        """
        if x is None:
            return x
        im = processing_utils.decode_base64_to_image(x)
        fmt = im.format
        with warnings.catch_warnings():
            warnings.simplefilter("ignore")
            im = im.convert(self.image_mode)
        if self.shape is not None:
            im = processing_utils.resize_and_crop(im, self.shape)
        if self.invert_colors:
            im = PIL.ImageOps.invert(im)
        if self.type == "pil":
            return im
        elif self.type == "numpy":
            return np.array(im)
        elif self.type == "file" or self.type == "filepath":
            file_obj = tempfile.NamedTemporaryFile(
                delete=False,
                suffix=("." + fmt.lower() if fmt is not None else ".png"),
            )
            im.save(file_obj.name)
            if self.type == "file":
                warnings.warn(
                    "The 'file' type has been deprecated. Set parameter 'type' to 'filepath' instead.",
                    DeprecationWarning,
                )
                return file_obj
            else:
                return file_obj.name
        else:
            raise ValueError(
                "Unknown type: "
                + str(self.type)
                + ". Please choose from: 'numpy', 'pil', 'filepath'."
            )

    def preprocess_example(self, x):
        return processing_utils.encode_file_to_base64(x)

    def serialize(self, x, called_directly=False):
        # if called directly, can assume it's a URL or filepath
        if self.type == "filepath" or called_directly:
            return processing_utils.encode_url_or_file_to_base64(x)
        elif self.type == "file":
            return processing_utils.encode_url_or_file_to_base64(x.name)
        elif self.type in ("numpy", "pil"):
            if self.type == "numpy":
                x = PIL.Image.fromarray(np.uint8(x)).convert("RGB")
            fmt = x.format
            file_obj = tempfile.NamedTemporaryFile(
                delete=False,
                suffix=("." + fmt.lower() if fmt is not None else ".png"),
            )
            x.save(file_obj.name)
            return processing_utils.encode_url_or_file_to_base64(file_obj.name)
        else:
            raise ValueError(
                "Unknown type: "
                + str(self.type)
                + ". Please choose from: 'numpy', 'pil', 'filepath'."
            )

    def set_interpret_parameters(self, segments=16):
        """
        Calculates interpretation score of image subsections by splitting the image into subsections, then using a "leave one out" method to calculate the score of each subsection by whiting out the subsection and measuring the delta of the output value.
        Parameters:
        segments (int): Number of interpretation segments to split image into.
        """
        self.interpretation_segments = segments
        return self

    def _segment_by_slic(self, x):
        """
        Helper method that segments an image into superpixels using slic.
        Parameters:
        x: base64 representation of an image
        """
        x = processing_utils.decode_base64_to_image(x)
        if self.shape is not None:
            x = processing_utils.resize_and_crop(x, self.shape)
        resized_and_cropped_image = np.array(x)
        try:
            from skimage.segmentation import slic
        except (ImportError, ModuleNotFoundError):
            raise ValueError(
                "Error: running this interpretation for images requires scikit-image, please install it first."
            )
        try:
            segments_slic = slic(
                resized_and_cropped_image,
                self.interpretation_segments,
                compactness=10,
                sigma=1,
                start_label=1,
            )
        except TypeError:  # For skimage 0.16 and older
            segments_slic = slic(
                resized_and_cropped_image,
                self.interpretation_segments,
                compactness=10,
                sigma=1,
            )
        return segments_slic, resized_and_cropped_image

    def tokenize(self, x):
        """
        Segments image into tokens, masks, and leave-one-out-tokens
        Parameters:
        x: base64 representation of an image
        Returns:
        tokens: list of tokens, used by the get_masked_input() method
        leave_one_out_tokens: list of left-out tokens, used by the get_interpretation_neighbors() method
        masks: list of masks, used by the get_interpretation_neighbors() method
        """
        segments_slic, resized_and_cropped_image = self._segment_by_slic(x)
        tokens, masks, leave_one_out_tokens = [], [], []
        replace_color = np.mean(resized_and_cropped_image, axis=(0, 1))
        for (i, segment_value) in enumerate(np.unique(segments_slic)):
            mask = segments_slic == segment_value
            image_screen = np.copy(resized_and_cropped_image)
            image_screen[segments_slic == segment_value] = replace_color
            leave_one_out_tokens.append(
                processing_utils.encode_array_to_base64(image_screen)
            )
            token = np.copy(resized_and_cropped_image)
            token[segments_slic != segment_value] = 0
            tokens.append(token)
            masks.append(mask)
        return tokens, leave_one_out_tokens, masks

    def get_masked_inputs(self, tokens, binary_mask_matrix):
        masked_inputs = []
        for binary_mask_vector in binary_mask_matrix:
            masked_input = np.zeros_like(tokens[0], dtype=int)
            for token, b in zip(tokens, binary_mask_vector):
                masked_input = masked_input + token * int(b)
            masked_inputs.append(processing_utils.encode_array_to_base64(masked_input))
        return masked_inputs

    def get_interpretation_scores(
        self, x, neighbors, scores, masks, tokens=None, **kwargs
    ):
        """
        Returns:
        (List[List[float]]): A 2D array representing the interpretation score of each pixel of the image.
        """
        x = processing_utils.decode_base64_to_image(x)
        if self.shape is not None:
            x = processing_utils.resize_and_crop(x, self.shape)
        x = np.array(x)
        output_scores = np.zeros((x.shape[0], x.shape[1]))

        for score, mask in zip(scores, masks):
            output_scores += score * mask

        max_val, min_val = np.max(output_scores), np.min(output_scores)
        if max_val > 0:
            output_scores = (output_scores - min_val) / (max_val - min_val)
        return output_scores.tolist()

    def save_flagged(self, dir, label, data, encryption_key):
        """
        Returns: (str) path to image file
        """
        return self.save_flagged_file(dir, label, data, encryption_key)

    def restore_flagged(self, dir, data, encryption_key):
        return os.path.join(dir, data)

    def generate_sample(self):
        return deepcopy(media_data.BASE64_IMAGE)

    # Output functions

    def postprocess(self, y):
        """
        Parameters:
        y (Union[numpy.array, PIL.Image, str, matplotlib.pyplot, Tuple[Union[numpy.array, PIL.Image, str], List[Tuple[str, float, float, float, float]]]]): image in specified format
        Returns:
        (str): base64 url data
        """
        if self.output_type == "auto":
            if isinstance(y, np.ndarray):
                dtype = "numpy"
            elif isinstance(y, PIL.Image.Image):
                dtype = "pil"
            elif isinstance(y, str):
                dtype = "file"
            elif isinstance(y, (ModuleType, matplotlib.figure.Figure)):
                dtype = "plot"
            else:
                raise ValueError(
                    "Unknown type. Please choose from: 'numpy', 'pil', 'file', 'plot'."
                )
        else:
            dtype = self.output_type
        if dtype in ["numpy", "pil"]:
            if dtype == "pil":
                y = np.array(y)
            out_y = processing_utils.encode_array_to_base64(y)
        elif dtype == "file":
            out_y = processing_utils.encode_url_or_file_to_base64(y)
        elif dtype == "plot":
            out_y = processing_utils.encode_plot_to_base64(y)
        else:
            raise ValueError(
                "Unknown type: "
                + dtype
                + ". Please choose from: 'numpy', 'pil', 'file', 'plot'."
            )
        return out_y

    def deserialize(self, x):
        y = processing_utils.decode_base64_to_file(x).name
        return y

    def style(
        self,
        rounded: Optional[bool | Tuple[bool, bool, bool, bool]] = None,
        bg_color: Optional[str] = None,
        text_color: Optional[str] = None,
        container_bg_color: Optional[str] = None,
    ):
        return IOComponent.style(
            self,
            rounded=rounded,
            bg_color=bg_color,
            text_color=text_color,
            container_bg_color=container_bg_color,
        )

    def stream(
        self,
        fn: Callable,
        inputs: List[Component],
        outputs: List[Component],
        _js: Optional[str] = None,
    ):
        """
        Parameters:
            fn: Callable function
            inputs: List of inputs
            outputs: List of outputs
            _js: Optional frontend js method to run before running 'fn'. Input arguments for js method are values of 'inputs' and 'outputs', return should be a list of values for output components.
        Returns: None
        """
        if self.source != "webcam":
            raise ValueError("Image streaming only available if source is 'webcam'.")
        Streamable.stream(self, fn, inputs, outputs, _js)


class Video(Changeable, Clearable, Playable, IOComponent):
    """
    Creates an video component that can be used to upload/record videos (as an input) or display videos (as an output).
    Preprocessing: passes the uploaded video as a {str} filepath whose extension can be set by `format`.
    Postprocessing: expects a {str} filepath to a video which is displayed.

    Demos: video_flip
    """

    def __init__(
        self,
        value: str = "",
        *,
        format: Optional[str] = None,
        source: str = "upload",
        label: Optional[str] = None,
        show_label: bool = True,
        interactive: Optional[bool] = None,
        visible: bool = True,
        elem_id: Optional[str] = None,
        **kwargs,
    ):
        """
        Parameters:
        value (str): A path or URL for the default value that Video component is going to take.
        format (str): Format of video format to be returned by component, such as 'avi' or 'mp4'. Use 'mp4' to ensure browser playability. If set to None, video will keep uploaded format.
        source (str): Source of video. "upload" creates a box where user can drop an video file, "webcam" allows user to record a video from their webcam.
        label (Optional[str]): component name in interface.
        show_label (bool): if True, will display label.
        visible (bool): If False, component will be hidden.
        """
        self.value = (
            processing_utils.encode_url_or_file_to_base64(value) if value else None
        )
        self.format = format
        self.source = source
        IOComponent.__init__(
            self,
            label=label,
            show_label=show_label,
            interactive=interactive,
            visible=visible,
            elem_id=elem_id,
            **kwargs,
        )

    def get_config(self):
        return {
            "source": self.source,
            "value": self.value,
            **IOComponent.get_config(self),
        }

    @staticmethod
    def update(
        value: Optional[Any] = None,
        source: Optional[str] = None,
        label: Optional[str] = None,
        show_label: Optional[bool] = None,
        interactive: Optional[bool] = None,
        visible: Optional[bool] = None,
    ):
        return {
            "source": source,
            "label": label,
            "show_label": show_label,
            "interactive": interactive,
            "visible": visible,
            "value": value,
            "__type__": "update",
        }

    def preprocess_example(self, x):
        return {"name": x, "data": None, "is_example": True}

    def preprocess(self, x: Dict[str, str] | None) -> str | None:
        """
        Parameters:
        x (Dict[name: str, data: str]): JSON object with filename as 'name' property and base64 data as 'data' property
        Returns:
        (str): file path to video
        """
        if x is None:
            return x
        file_name, file_data, is_example = (
            x["name"],
            x["data"],
            x.get("is_example", False),
        )
        if is_example:
            file = processing_utils.create_tmp_copy_of_file(file_name)
        else:
            file = processing_utils.decode_base64_to_file(
                file_data, file_path=file_name
            )
        file_name = file.name
        uploaded_format = file_name.split(".")[-1].lower()
        if self.format is not None and uploaded_format != self.format:
            output_file_name = file_name[0 : file_name.rindex(".") + 1] + self.format
            ff = FFmpeg(inputs={file_name: None}, outputs={output_file_name: None})
            ff.run()
            return output_file_name
        else:
            return file_name

    def serialize(self, x, called_directly):
        raise NotImplementedError()

    def save_flagged(self, dir, label, data, encryption_key):
        """
        Returns: (str) path to video file
        """
        return self.save_flagged_file(
            dir, label, None if data is None else data["data"], encryption_key
        )

    def generate_sample(self):
        return deepcopy(media_data.BASE64_VIDEO)

    def postprocess(self, y):
        """
        Parameters:
        y (str): path to video
        Returns:
        (str): base64 url data
        """
        returned_format = y.split(".")[-1].lower()
        if self.format is not None and returned_format != self.format:
            output_file_name = y[0 : y.rindex(".") + 1] + self.format
            ff = FFmpeg(inputs={y: None}, outputs={output_file_name: None})
            ff.run()
            y = output_file_name
        return {
            "name": os.path.basename(y),
            "data": processing_utils.encode_file_to_base64(y),
        }

    def deserialize(self, x):
        return processing_utils.decode_base64_to_file(x).name


class Audio(Changeable, Clearable, Playable, Streamable, IOComponent):
    """
    Creates an audio component that can be used to upload/record audio (as an input) or display audio (as an output).
    Preprocessing: passes the uploaded audio as a {Tuple(int, numpy.array)} corresponding to (sample rate, data) or as a {str} filepath, depending on `type`
    Postprocessing: expects a {Tuple(int, numpy.array)} corresponding to (sample rate, data) or as a {str} filepath to an audio file, which gets displayed

    Demos: main_note, generate_tone, reverse_audio
    """

    def __init__(
        self,
        value: str = "",
        *,
        source: str = "upload",
        type: str = "numpy",
        label: Optional[str] = None,
        show_label: bool = True,
        interactive: Optional[bool] = None,
        visible: bool = True,
        elem_id: Optional[str] = None,
        streaming: bool = False,
        **kwargs,
    ):
        """
        Parameters:
        value (str): A path or URL for the default value that Audio component is going to take.
        source (str): Source of audio. "upload" creates a box where user can drop an audio file, "microphone" creates a microphone input.
        type (str): The format the image is converted to before being passed into the prediction function. "numpy" converts the image to a numpy array with shape (width, height, 3) and values from 0 to 255, "pil" converts the image to a PIL image object, "file" produces a temporary file object whose path can be retrieved by file_obj.name, "filepath" returns the path directly.
        label (Optional[str]): component name in interface.
        show_label (bool): if True, will display label.
        visible (bool): If False, component will be hidden.
        streaming (bool): If set to true when used in a `live` interface, will automatically stream webcam feed. Only valid is source is 'microphone'.
        """
        self.value = (
            processing_utils.encode_url_or_file_to_base64(value) if value else None
        )
        self.source = source
        requires_permissions = source == "microphone"
        self.type = type
        self.output_type = "auto"
        self.test_input = deepcopy(media_data.BASE64_AUDIO)
        self.interpret_by_tokens = True
        self.streaming = streaming
        if streaming and source != "microphone":
            raise ValueError(
                "Audio streaming only available if source is 'microphone'."
            )
        IOComponent.__init__(
            self,
            label=label,
            show_label=show_label,
            interactive=interactive,
            visible=visible,
            elem_id=elem_id,
            requires_permissions=requires_permissions,
            **kwargs,
        )

    def get_config(self):
        return {
            "source": self.source,  # TODO: This did not exist in output template, careful here if an error arrives
            "value": self.value,
            "streaming": self.streaming,
            **IOComponent.get_config(self),
        }

    @staticmethod
    def update(
        value: Optional[Any] = None,
        source: Optional[str] = None,
        label: Optional[str] = None,
        show_label: Optional[bool] = None,
        interactive: Optional[bool] = None,
        visible: Optional[bool] = None,
    ):
        return {
            "source": source,
            "label": label,
            "show_label": show_label,
            "interactive": interactive,
            "visible": visible,
            "value": value,
            "__type__": "update",
        }

    def preprocess_example(self, x):
        return {"name": x, "data": None, "is_example": True}

    def preprocess(self, x: Dict[str, str] | None) -> Tuple[int, np.array] | str | None:
        """
        Parameters:
        x (Dict[name: str, data: str]): JSON object with filename as 'name' property and base64 data as 'data' property
        Returns:
        (Union[Tuple[int, numpy.array], str, numpy.array]): audio in requested format
        """
        if x is None:
            return x
        file_name, file_data, is_example = (
            x["name"],
            x["data"],
            x.get("is_example", False),
        )
        crop_min, crop_max = x.get("crop_min", 0), x.get("crop_max", 100)
        if is_example:
            file_obj = processing_utils.create_tmp_copy_of_file(file_name)
        else:
            file_obj = processing_utils.decode_base64_to_file(
                file_data, file_path=file_name
            )
        if crop_min != 0 or crop_max != 100:
            sample_rate, data = processing_utils.audio_from_file(
                file_obj.name, crop_min=crop_min, crop_max=crop_max
            )
            processing_utils.audio_to_file(sample_rate, data, file_obj.name)
        if self.type == "file":
            warnings.warn(
                "The 'file' type has been deprecated. Set parameter 'type' to 'filepath' instead.",
                DeprecationWarning,
            )
            return file_obj
        elif self.type == "filepath":
            return file_obj.name
        elif self.type == "numpy":
            return processing_utils.audio_from_file(file_obj.name)
        else:
            raise ValueError(
                "Unknown type: "
                + str(self.type)
                + ". Please choose from: 'numpy', 'filepath'."
            )

    def serialize(self, x, called_directly):
        if x is None:
            return None
        if self.type == "filepath" or called_directly:
            name = x
        elif self.type == "file":
            warnings.warn(
                "The 'file' type has been deprecated. Set parameter 'type' to 'filepath' instead.",
                DeprecationWarning,
            )
            name = x.name
        elif self.type == "numpy":
            file = tempfile.NamedTemporaryFile(delete=False)
            name = file.name
            processing_utils.audio_to_file(x[0], x[1], name)
        else:
            raise ValueError(
                "Unknown type: "
                + str(self.type)
                + ". Please choose from: 'numpy', 'filepath'."
            )

        file_data = processing_utils.encode_url_or_file_to_base64(name)
        return {"name": name, "data": file_data, "is_example": False}

    def set_interpret_parameters(self, segments=8):
        """
        Calculates interpretation score of audio subsections by splitting the audio into subsections, then using a "leave one out" method to calculate the score of each subsection by removing the subsection and measuring the delta of the output value.
        Parameters:
        segments (int): Number of interpretation segments to split audio into.
        """
        self.interpretation_segments = segments
        return self

    def tokenize(self, x):
        if x.get("is_example"):
            sample_rate, data = processing_utils.audio_from_file(x["name"])
        else:
            file_obj = processing_utils.decode_base64_to_file(x["data"])
            sample_rate, data = processing_utils.audio_from_file(file_obj.name)
        leave_one_out_sets = []
        tokens = []
        masks = []
        duration = data.shape[0]
        boundaries = np.linspace(0, duration, self.interpretation_segments + 1).tolist()
        boundaries = [round(boundary) for boundary in boundaries]
        for index in range(len(boundaries) - 1):
            start, stop = boundaries[index], boundaries[index + 1]
            masks.append((start, stop))

            # Handle the leave one outs
            leave_one_out_data = np.copy(data)
            leave_one_out_data[start:stop] = 0
            file = tempfile.NamedTemporaryFile(delete=False, suffix=".wav")
            processing_utils.audio_to_file(sample_rate, leave_one_out_data, file.name)
            out_data = processing_utils.encode_file_to_base64(file.name)
            leave_one_out_sets.append(out_data)
            file.close()
            os.unlink(file.name)

            # Handle the tokens
            token = np.copy(data)
            token[0:start] = 0
            token[stop:] = 0
            file = tempfile.NamedTemporaryFile(delete=False, suffix=".wav")
            processing_utils.audio_to_file(sample_rate, token, file.name)
            token_data = processing_utils.encode_file_to_base64(file.name)
            file.close()
            os.unlink(file.name)

            tokens.append(token_data)
        tokens = [{"name": "token.wav", "data": token} for token in tokens]
        leave_one_out_sets = [
            {"name": "loo.wav", "data": loo_set} for loo_set in leave_one_out_sets
        ]
        return tokens, leave_one_out_sets, masks

    def get_masked_inputs(self, tokens, binary_mask_matrix):
        # create a "zero input" vector and get sample rate
        x = tokens[0]["data"]
        file_obj = processing_utils.decode_base64_to_file(x)
        sample_rate, data = processing_utils.audio_from_file(file_obj.name)
        zero_input = np.zeros_like(data, dtype="int16")
        # decode all of the tokens
        token_data = []
        for token in tokens:
            file_obj = processing_utils.decode_base64_to_file(token["data"])
            _, data = processing_utils.audio_from_file(file_obj.name)
            token_data.append(data)
        # construct the masked version
        masked_inputs = []
        for binary_mask_vector in binary_mask_matrix:
            masked_input = np.copy(zero_input)
            for t, b in zip(token_data, binary_mask_vector):
                masked_input = masked_input + t * int(b)
            file = tempfile.NamedTemporaryFile(delete=False)
            processing_utils.audio_to_file(sample_rate, masked_input, file.name)
            masked_data = processing_utils.encode_file_to_base64(file.name)
            file.close()
            os.unlink(file.name)
            masked_inputs.append(masked_data)
        return masked_inputs

    def get_interpretation_scores(self, x, neighbors, scores, masks=None, tokens=None):
        """
        Returns:
        (List[float]): Each value represents the interpretation score corresponding to an evenly spaced subsection of audio.
        """
        return list(scores)

    def save_flagged(self, dir, label, data, encryption_key):
        """
        Returns: (str) path to audio file
        """
        if data is None:
            data_string = None
        elif isinstance(data, str):
            data_string = data
        else:
            data_string = data["data"]
            is_example = data.get("is_example", False)
            if is_example:
                file_obj = processing_utils.create_tmp_copy_of_file(data["name"])
                return self.save_file(file_obj, dir, label)

        return self.save_flagged_file(dir, label, data_string, encryption_key)

    def generate_sample(self):
        return deepcopy(media_data.BASE64_AUDIO)

    def postprocess(self, y):
        """
        Parameters:
        y (Union[Tuple[int, numpy.array], str]): audio data in requested format
        Returns:
        (str): base64 url data
        """
        if self.output_type in ["numpy", "file", "auto"]:
            if self.output_type == "numpy" or (
                self.output_type == "auto" and isinstance(y, tuple)
            ):
                sample_rate, data = y
                file = tempfile.NamedTemporaryFile(
                    prefix="sample", suffix=".wav", delete=False
                )
                processing_utils.audio_to_file(sample_rate, data, file.name)
                y = file.name
            return processing_utils.encode_url_or_file_to_base64(y)
        else:
            raise ValueError(
                "Unknown type: " + self.type + ". Please choose from: 'numpy', 'file'."
            )

    def deserialize(self, x):
        return processing_utils.decode_base64_to_file(x).name

    def stream(
        self,
        fn: Callable,
        inputs: List[Component],
        outputs: List[Component],
        _js: Optional[str] = None,
    ):
        """
        Parameters:
            fn: Callable function
            inputs: List of inputs
            outputs: List of outputs
            _js: Optional frontend js method to run before running 'fn'. Input arguments for js method are values of 'inputs' and 'outputs', return should be a list of values for output components.
        Returns: None
        """
        if self.source != "microphone":
            raise ValueError(
                "Audio streaming only available if source is 'microphone'."
            )
        Streamable.stream(self, fn, inputs, outputs, _js)


class File(Changeable, Clearable, IOComponent):
    """
    Creates a file component that allows uploading generic file (when used as an input) and or displaying generic files (output).
    Preprocessing: passes the uploaded file as a {file-object} or {List[file-object]} depending on `file_count` (or a {bytes}/{List{bytes}} depending on `type`)
    Postprocessing: expects a {str} path to a file returned by the function.

    Demos: zip_to_json, zip_two_files
    """

    def __init__(
        self,
        value: str = "",
        *,
        file_count: str = "single",
        type: str = "file",
        label: Optional[str] = None,
        show_label: bool = True,
        interactive: Optional[bool] = None,
        visible: bool = True,
        elem_id: Optional[str] = None,
        **kwargs,
    ):
        """
        Parameters:
        value (str): Default value given as file path
        file_count (str): if single, allows user to upload one file. If "multiple", user uploads multiple files. If "directory", user uploads all files in selected directory. Return type will be list for each file in case of "multiple" or "directory".
        type (str): Type of value to be returned by component. "file" returns a temporary file object whose path can be retrieved by file_obj.name, "binary" returns an bytes object.
        label (Optional[str]): component name in interface.
        show_label (bool): if True, will display label.
        visible (bool): If False, component will be hidden.
        """
        self.value = (
            processing_utils.encode_url_or_file_to_base64(value) if value else None
        )
        self.file_count = file_count
        self.type = type
        self.test_input = None
        IOComponent.__init__(
            self,
            label=label,
            show_label=show_label,
            interactive=interactive,
            visible=visible,
            elem_id=elem_id,
            **kwargs,
        )

    def get_config(self):
        return {
            "file_count": self.file_count,
            "value": self.value,
            **IOComponent.get_config(self),
        }

    @staticmethod
    def update(
        value: Optional[Any] = None,
        label: Optional[str] = None,
        show_label: Optional[bool] = None,
        interactive: Optional[bool] = None,
        visible: Optional[bool] = None,
    ):
        return {
            "label": label,
            "show_label": show_label,
            "interactive": interactive,
            "visible": visible,
            "value": value,
            "__type__": "update",
        }

    def preprocess_example(self, x):
        return {"name": x, "data": None, "is_example": True}

    def preprocess(self, x: List[Dict[str, str]] | None):
        """
        Parameters:
        x (List[Dict[name: str, data: str]]): List of JSON objects with filename as 'name' property and base64 data as 'data' property
        Returns:
        (Union[file-object, bytes, List[Union[file-object, bytes]]]): File objects in requested format
        """
        if x is None:
            return None

        def process_single_file(f):
            file_name, data, is_example = (
                f["name"],
                f["data"],
                f.get("is_example", False),
            )
            if self.type == "file":
                if is_example:
                    return processing_utils.create_tmp_copy_of_file(file_name)
                else:
                    return processing_utils.decode_base64_to_file(
                        data, file_path=file_name
                    )
            elif self.type == "bytes":
                if is_example:
                    with open(file_name, "rb") as file_data:
                        return file_data.read()
                return processing_utils.decode_base64_to_binary(data)[0]
            else:
                raise ValueError(
                    "Unknown type: "
                    + str(self.type)
                    + ". Please choose from: 'file', 'bytes'."
                )

        if self.file_count == "single":
            if isinstance(x, list):
                return process_single_file(x[0])
            else:
                return process_single_file(x)
        else:
            return [process_single_file(f) for f in x]

    def save_flagged(self, dir, label, data, encryption_key):
        """
        Returns: (str) path to file
        """
        return self.save_flagged_file(
            dir, label, None if data is None else data[0]["data"], encryption_key
        )

    def generate_sample(self):
        return deepcopy(media_data.BASE64_FILE)

    # Output Functionalities

    def postprocess(self, y):
        """
        Parameters:
        y (str): file path
        Returns:
        (Dict[name: str, size: number, data: str]): JSON object with key 'name' for filename, 'data' for base64 url, and 'size' for filesize in bytes
        """
        return {
            "name": os.path.basename(y),
            "size": os.path.getsize(y),
            "data": processing_utils.encode_file_to_base64(y),
        }


class Dataframe(Changeable, IOComponent):
    """
    Accepts or displays 2D input through a spreadsheet-like component for dataframes.
    Preprocessing: passes the uploaded spreadsheet data as a {pandas.DataFrame}, {numpy.array}, {List[List]}, or {List} depending on `type`
    Postprocessing: expects a {pandas.DataFrame}, {numpy.array}, {List[List]}, or {List} which is rendered in the spreadsheet.

    Demos: filter_records, matrix_transpose, tax_calculator
    """

    def __init__(
        self,
        value: Optional[List[List[Any]]] = None,
        *,
        headers: Optional[List[str]] = None,
        row_count: int | Tuple[int, str] = (3, "dynamic"),
        col_count: Optional[int | Tuple[int, str]] = None,
        datatype: str | List[str] = "str",
        type: str = "pandas",
        max_rows: Optional[int] = 20,
        max_cols: Optional[int] = None,
        overflow_row_behaviour: str = "paginate",
        label: Optional[str] = None,
        show_label: bool = True,
        interactive: Optional[bool] = None,
        visible: bool = True,
        elem_id: Optional[str] = None,
        **kwargs,
    ):
        """
        Parameters:
        value (List[List[Any]]): Default value as a 2-dimensional list of values.
        headers (List[str] | None): List of str header names. If None, no headers are shown.
        row_count (int | Tuple[int, str]): Limit number of rows for input and decide whether user can create new rows. The first element of the tuple is an `int`, the row count; the second should be 'fixed' or 'dynamic', the new row behaviour. If an `int` is passed the rows default to 'dynamic'
        col_count (int | Tuple[int, str]): Limit number of columns for input and decide whether user can create new columns. The first element of the tuple is an `int`, the number of columns; the second should be 'fixed' or 'dynamic', the new column behaviour. If an `int` is passed the columns default to 'dynamic'
        datatype (str | List[str]): Datatype of values in sheet. Can be provided per column as a list of strings, or for the entire sheet as a single string. Valid datatypes are "str", "number", "bool", and "date".
        type (str): Type of value to be returned by component. "pandas" for pandas dataframe, "numpy" for numpy array, or "array" for a Python array.
        label (str): component name in interface.
        max_rows (int): Maximum number of rows to display at once. Set to None for infinite.
        max_cols (int): Maximum number of columns to display at once. Set to None for infinite.
        overflow_row_behaviour (str): If set to "paginate", will create pages for overflow rows. If set to "show_ends", will show initial and final rows and truncate middle rows.
        label (Optional[str]): component name in interface.
        show_label (bool): if True, will display label.
        visible (bool): If False, component will be hidden.
        """

        self.row_count = self.__process_counts(row_count)
        self.col_count = self.__process_counts(
            col_count, len(headers) if headers else 3
        )

        self.__validate_headers(headers, self.col_count[0])

        self.headers = headers
        self.datatype = datatype
        self.type = type
        self.output_type = "auto"
        values = {
            "str": "",
            "number": 0,
            "bool": False,
            "date": "01/01/1970",
        }
        column_dtypes = (
            [datatype] * self.col_count[0] if isinstance(datatype, str) else datatype
        )
        self.test_input = [
            [values[c] for c in column_dtypes] for _ in range(self.row_count[0])
        ]
        self.value = value if value is not None else self.test_input
        self.max_rows = max_rows
        self.max_cols = max_cols
        self.overflow_row_behaviour = overflow_row_behaviour
        IOComponent.__init__(
            self,
            label=label,
            show_label=show_label,
            interactive=interactive,
            visible=visible,
            elem_id=elem_id,
            **kwargs,
        )

    def get_config(self):
        return {
            "headers": self.headers,
            "datatype": self.datatype,
            "row_count": self.row_count,
            "col_count": self.col_count,
            "value": self.value,
            "max_rows": self.max_rows,
            "max_cols": self.max_cols,
            "overflow_row_behaviour": self.overflow_row_behaviour,
            **IOComponent.get_config(self),
        }

    @staticmethod
    def update(
        value: Optional[Any] = None,
        max_rows: Optional[int] = None,
        max_cols: Optional[str] = None,
        label: Optional[str] = None,
        show_label: Optional[bool] = None,
        interactive: Optional[bool] = None,
        visible: Optional[bool] = None,
    ):
        return {
            "max_rows": max_rows,
            "max_cols": max_cols,
            "label": label,
            "show_label": show_label,
            "interactive": interactive,
            "visible": visible,
            "value": value,
            "__type__": "update",
        }

    def preprocess(self, x: List[List[str | Number | bool]]):
        """
        Parameters:
        x (List[List[Union[str, number, bool]]]): 2D array of str, numeric, or bool data
        Returns:
        (Union[pandas.DataFrame, numpy.array, List[Union[str, float]], List[List[Union[str, float]]]]): Dataframe in requested format
        """
        if self.type == "pandas":
            if self.headers:
                return pd.DataFrame(x, columns=self.headers)
            else:
                return pd.DataFrame(x)
        if self.col_count[0] == 1:
            x = [row[0] for row in x]
        if self.type == "numpy":
            return np.array(x)
        elif self.type == "array":
            return x
        else:
            raise ValueError(
                "Unknown type: "
                + str(self.type)
                + ". Please choose from: 'pandas', 'numpy', 'array'."
            )

    def save_flagged(self, dir, label, data, encryption_key):
        """
        Returns: (List[List[Union[str, float]]]) 2D array
        """
        return json.dumps(data)
        # TODO: (faruk) output was dumping differently, how to converge?
        # return json.dumps(data["data"])

    def restore_flagged(self, dir, data, encryption_key):
        return json.loads(data)
        # TODO: (faruk) output was dumping differently, how to converge?
        # return {"data": json.loads(data)}

    def generate_sample(self):
        return [[1, 2, 3], [4, 5, 6]]

    def postprocess(self, y):
        """
        Parameters:
        y (Union[pandas.DataFrame, numpy.array, List[Union[str, float]], List[List[Union[str, float]]]]): dataframe in given format
        Returns:
        (Dict[headers: List[str], data: List[List[Union[str, number]]]]): JSON object with key 'headers' for list of header names, 'data' for 2D array of string or numeric data
        """
        if self.output_type == "auto":
            if isinstance(y, pd.core.frame.DataFrame):
                dtype = "pandas"
            elif isinstance(y, np.ndarray):
                dtype = "numpy"
            elif isinstance(y, list):
                dtype = "array"
            else:
                raise ValueError("Cannot determine the type of DataFrame output.")
        else:
            dtype = self.output_type
        if dtype == "pandas":
            return {"headers": list(y.columns), "data": y.values.tolist()}
        elif dtype in ("numpy", "array"):
            if dtype == "numpy":
                y = y.tolist()
            if len(y) == 0 or not isinstance(y[0], list):
                y = [y]
            return {"data": y}
        else:
            raise ValueError(
                "Unknown type: "
                + self.type
                + ". Please choose from: 'pandas', 'numpy', 'array'."
            )

    @staticmethod
    def __process_counts(count, default=3):
        if count is None:
            return (default, "dynamic")
        if type(count) == int or type(count) == float:
            return (int(count), "dynamic")
        else:
            return count

    @staticmethod
    def __validate_headers(headers: List[str] | None, col_count: int):
        if headers is not None and len(headers) != col_count:
            raise ValueError(
                "The length of the headers list must be equal to the col_count int.\nThe column count is set to {cols} but `headers` has {headers} items. Check the values passed to `col_count` and `headers`.".format(
                    cols=col_count, headers=len(headers)
                )
            )


class Timeseries(Changeable, IOComponent):
    """
    Creates a component that can be used to upload/preview timeseries csv files or display a dataframe consisting of a time series graphically.
    Preprocessing: passes the uploaded timeseries data as a {pandas.DataFrame} into the function
    Postprocessing: expects a {pandas.DataFrame} to be returned, which is then displayed as a timeseries graph

    Demos: fraud_detector
    """

    def __init__(
        self,
        value: Optional[str] = None,
        *,
        x: Optional[str] = None,
        y: str | List[str] = None,
        colors: List[str] = None,
        label: Optional[str] = None,
        show_label: bool = True,
        interactive: Optional[bool] = None,
        visible: bool = True,
        elem_id: Optional[str] = None,
        **kwargs,
    ):
        """
        Parameters:
        value (str): File path for the timeseries csv file.
        x (str): Column name of x (time) series. None if csv has no headers, in which case first column is x series.
        y (Union[str, List[str]]): Column name of y series, or list of column names if multiple series. None if csv has no headers, in which case every column after first is a y series.
        label (str): component name in interface.
        colors (List[str]): an ordered list of colors to use for each line plot
        show_label (bool): if True, will display label.
        visible (bool): If False, component will be hidden.
        """
        self.value = pd.read_csv(value) if value is not None else None
        self.x = x
        if isinstance(y, str):
            y = [y]
        self.y = y
        self.colors = colors
        IOComponent.__init__(
            self,
            label=label,
            show_label=show_label,
            interactive=interactive,
            visible=visible,
            elem_id=elem_id,
            **kwargs,
        )

    def get_config(self):
        return {
            "x": self.x,
            "y": self.y,
            "value": self.value,
            "colors": self.colors,
            **IOComponent.get_config(self),
        }

    @staticmethod
    def update(
        value: Optional[Any] = None,
        colors: Optional[List[str]] = None,
        label: Optional[str] = None,
        show_label: Optional[bool] = None,
        interactive: Optional[bool] = None,
        visible: Optional[bool] = None,
    ):
        return {
            "colors": colors,
            "label": label,
            "show_label": show_label,
            "interactive": interactive,
            "visible": visible,
            "value": value,
            "__type__": "update",
        }

    def preprocess_example(self, x):
        return {"name": x, "is_example": True}

    def preprocess(self, x: Dict | None) -> pd.DataFrame | None:
        """
        Parameters:
        x (Dict[data: List[List[Union[str, number, bool]]], headers: List[str], range: List[number]]): Dict with keys 'data': 2D array of str, numeric, or bool data, 'headers': list of strings for header names, 'range': optional two element list designating start of end of subrange.
        Returns:
        (pandas.DataFrame): Dataframe of timeseries data
        """
        if x is None:
            return x
        elif x.get("is_example"):
            dataframe = pd.read_csv(x["name"])
        else:
            dataframe = pd.DataFrame(data=x["data"], columns=x["headers"])
        if x.get("range") is not None:
            dataframe = dataframe.loc[dataframe[self.x or 0] >= x["range"][0]]
            dataframe = dataframe.loc[dataframe[self.x or 0] <= x["range"][1]]
        return dataframe

    def save_flagged(self, dir, label, data, encryption_key):
        """
        Returns: (List[List[Union[str, float]]]) 2D array
        """
        return json.dumps(data)

    def restore_flagged(self, dir, data, encryption_key):
        return json.loads(data)

    def generate_sample(self):
        return {"data": [[1] + [2] * len(self.y)] * 4, "headers": [self.x] + self.y}

    # Output Functionalities

    def postprocess(self, y):
        """
        Parameters:
        y (pandas.DataFrame): timeseries data
        Returns:
        (Dict[headers: List[str], data: List[List[Union[str, number]]]]): JSON object with key 'headers' for list of header names, 'data' for 2D array of string or numeric data
        """
        return {"headers": y.columns.values.tolist(), "data": y.values.tolist()}


class Variable(IOComponent):
    """
    Special hidden component that stores session state across runs of the demo by the
    same user. The value of the Variable is cleared when the user refreshes the page.

    Preprocessing: No preprocessing is performed
    Postprocessing: No postprocessing is performed
    Demos: chatbot, blocks_simple_squares
    """

    def __init__(
        self,
        value: Any = None,
        **kwargs,
    ):
        """
        Parameters:
        value (Any): the initial value of the state.
        """
        self.value = value
        self.stateful = True
        IOComponent.__init__(self, **kwargs)

    def get_config(self):
        return {
            "value": self.value,
            **IOComponent.get_config(self),
        }


############################
# Only Output Components
############################


class Label(Changeable, IOComponent):
    """
    Displays a classification label, along with confidence scores of top categories, if provided.
    Preprocessing: this component does *not* accept input.
    Postprocessing: expects a {Dict[str, float]} of classes and confidences, or {str} with just the class or an {int}/{float} for regression outputs.

    Demos: main_note, titanic_survival
    """

    CONFIDENCES_KEY = "confidences"

    def __init__(
        self,
        value: str = None,
        *,
        num_top_classes: Optional[int] = None,
        label: Optional[str] = None,
        show_label: bool = True,
        visible: bool = True,
        elem_id: Optional[str] = None,
        **kwargs,
    ):
        """
        Parameters:
        value (str): Default value to show
        num_top_classes (int): number of most confident classes to show.
        label (Optional[str]): component name in interface.
        show_label (bool): if True, will display label.
        visible (bool): If False, component will be hidden.
        """
        self.value = value
        self.num_top_classes = num_top_classes
        self.output_type = "auto"
        IOComponent.__init__(
            self,
            label=label,
            show_label=show_label,
            visible=visible,
            elem_id=elem_id,
            **kwargs,
        )

    def get_config(self):
        return {
            "output_type": self.output_type,
            "num_top_classes": self.num_top_classes,
            "value": self.value,
            **IOComponent.get_config(self),
        }

    def postprocess(self, y):
        """
        Parameters:
        y (Dict[str, float]): dictionary mapping label to confidence value
        Returns:
        (Dict[label: str, confidences: List[Dict[label: str, confidence: number]]]): Object with key 'label' representing primary label, and key 'confidences' representing a list of label-confidence pairs
        """
        if self.output_type == "label" or (
            self.output_type == "auto" and (isinstance(y, (str, numbers.Number)))
        ):
            return {"label": str(y)}
        elif self.output_type == "confidences" or (
            self.output_type == "auto" and isinstance(y, dict)
        ):
            sorted_pred = sorted(y.items(), key=operator.itemgetter(1), reverse=True)
            if self.num_top_classes is not None:
                sorted_pred = sorted_pred[: self.num_top_classes]
            return {
                "label": sorted_pred[0][0],
                "confidences": [
                    {"label": pred[0], "confidence": pred[1]} for pred in sorted_pred
                ],
            }
        else:
            raise ValueError(
                "The `Label` output interface expects one of: a string label, or an int label, a "
                "float label, or a dictionary whose keys are labels and values are confidences. "
                "Instead, got a {}".format(type(y))
            )

    def deserialize(self, y):
        # 5 cases: (1): {'label': 'lion'}, {'label': 'lion', 'confidences':...}, {'lion': 0.46, ...}, 'lion', '0.46'
        if self.output_type == "label" or (
            self.output_type == "auto"
            and (
                isinstance(y, (str, numbers.Number))
                or ("label" in y and not ("confidences" in y.keys()))
            )
        ):
            if isinstance(y, (str, numbers.Number)):
                return y
            else:
                return y["label"]
        elif self.output_type == "confidences" or self.output_type == "auto":
            if ("confidences" in y.keys()) and isinstance(y["confidences"], list):
                return {k["label"]: k["confidence"] for k in y["confidences"]}
            else:
                return y
        raise ValueError("Unable to deserialize output: {}".format(y))

    def save_flagged(self, dir, label, data, encryption_key):
        """
        Returns: (Union[str, Dict[str, number]]): Either a string representing the main category label, or a dictionary with category keys mapping to confidence levels.
        """
        if "confidences" in data:
            return json.dumps(
                {
                    example["label"]: example["confidence"]
                    for example in data["confidences"]
                }
            )
        else:
            return data["label"]

    def restore_flagged(self, dir, data, encryption_key):
        try:
            data = json.loads(data)
            return self.postprocess(data)
        except ValueError:
            return data

    @staticmethod
    def update(
        value: Optional[Any] = None,
        label: Optional[str] = None,
        show_label: Optional[bool] = None,
        visible: Optional[bool] = None,
    ):
        return {
            "label": label,
            "show_label": show_label,
            "visible": visible,
            "value": value,
            "__type__": "update",
        }


class HighlightedText(Changeable, IOComponent):
    """
    Displays text that contains spans that are highlighted by category or numerical value.
    Preprocessing: this component does *not* accept input.
    Postprocessing: expects a {List[Tuple[str, float | str]]]} consisting of spans of text and their associated labels.

    Demos: diff_texts, text_analysis
    """

    def __init__(
        self,
        value: str = "",
        *,
        color_map: Dict[str, str] = None,
        show_legend: bool = False,
        combine_adjacent: bool = False,
        label: Optional[str] = None,
        show_label: bool = True,
        visible: bool = True,
        elem_id: Optional[str] = None,
        **kwargs,
    ):
        """
        Parameters:
        value (str): Default value
        color_map (Dict[str, str]): Map between category and respective colors
        show_legend (bool): whether to show span categories in a separate legend or inline.
        label (Optional[str]): component name in interface.
        show_label (bool): if True, will display label.
        visible (bool): If False, component will be hidden.
        """
        self.value = value
        self.color_map = color_map
        self.show_legend = show_legend
        self.combine_adjacent = combine_adjacent
        IOComponent.__init__(
            self,
            label=label,
            show_label=show_label,
            visible=visible,
            elem_id=elem_id,
            **kwargs,
        )

    def get_config(self):
        return {
            "color_map": self.color_map,
            "show_legend": self.show_legend,
            "value": self.value,
            **IOComponent.get_config(self),
        }

    @staticmethod
    def update(
        value: Optional[Any] = None,
        color_map: Optional[Dict[str, str]] = None,
        show_legend: Optional[bool] = None,
        label: Optional[str] = None,
        show_label: Optional[bool] = None,
        visible: Optional[bool] = None,
    ):
        return {
            "color_map": color_map,
            "show_legend": show_legend,
            "label": label,
            "show_label": show_label,
            "visible": visible,
            "value": value,
            "__type__": "update",
        }

    def postprocess(self, y):
        """
        Parameters:
        y (List[Tuple[str, Union[str, number, None]]]): List of (word, category) tuples
        Returns:
        (List[Tuple[str, Union[str, number, None]]]): List of (word, category) tuples
        """
        if self.combine_adjacent:
            output = []
            running_text, running_category = None, None
            for text, category in y:
                if running_text is None:
                    running_text = text
                    running_category = category
                elif category == running_category:
                    running_text += text
                else:
                    output.append((running_text, running_category))
                    running_text = text
                    running_category = category
            if running_text is not None:
                output.append((running_text, running_category))
            return output
        else:
            return y

    def save_flagged(self, dir, label, data, encryption_key):
        return json.dumps(data)

    def restore_flagged(self, dir, data, encryption_key):
        return json.loads(data)


class JSON(Changeable, IOComponent):
    """
    Used to display arbitrary JSON output prettily.
    Preprocessing: this component does *not* accept input.
    Postprocessing: expects a valid JSON {str} -- or a {list} or {dict} that is JSON serializable.

    Demos: zip_to_json, blocks_xray
    """

    def __init__(
        self,
        value: str = "",
        *,
        label: Optional[str] = None,
        show_label: bool = True,
        visible: bool = True,
        elem_id: Optional[str] = None,
        **kwargs,
    ):
        """
        Parameters:
        value (str): Default value
        label (Optional[str]): component name in interface.
        show_label (bool): if True, will display label.
        visible (bool): If False, component will be hidden.
        """
        self.value = json.dumps(value)
        IOComponent.__init__(
            self,
            label=label,
            show_label=show_label,
            visible=visible,
            elem_id=elem_id,
            **kwargs,
        )

    def get_config(self):
        return {
            "value": self.value,
            **IOComponent.get_config(self),
        }

    @staticmethod
    def update(
        value: Optional[Any] = None,
        label: Optional[str] = None,
        show_label: Optional[bool] = None,
        visible: Optional[bool] = None,
    ):
        return {
            "label": label,
            "show_label": show_label,
            "visible": visible,
            "value": value,
            "__type__": "update",
        }

    def postprocess(self, y):
        """
        Parameters:
        y (Union[Dict, List, str]): JSON output
        Returns:
        (Union[Dict, List]): JSON output
        """
        if isinstance(y, str):
            return json.dumps(y)
        else:
            return y

    def save_flagged(self, dir, label, data, encryption_key):
        return json.dumps(data)

    def restore_flagged(self, dir, data, encryption_key):
        return json.loads(data)


class HTML(Changeable, IOComponent):
    """
    Used to display arbitrary HTML output.
    Preprocessing: this component does *not* accept input.
    Postprocessing: expects a valid HTML {str}.

    Demos: text_analysis
    """

    def __init__(
        self,
        value: str = "",
        *,
        label: Optional[str] = None,
        show_label: bool = True,
        visible: bool = True,
        elem_id: Optional[str] = None,
        **kwargs,
    ):
        """
        Parameters:
        value (str): Default value
        label (Optional[str]): component name in interface.
        show_label (bool): if True, will display label.
        visible (bool): If False, component will be hidden.
        """
        self.value = value
        IOComponent.__init__(
            self,
            label=label,
            show_label=show_label,
            visible=visible,
            elem_id=elem_id,
            **kwargs,
        )

    def get_config(self):
        return {
            "value": self.value,
            **IOComponent.get_config(self),
        }

    @staticmethod
    def update(
        value: Optional[Any] = None,
        label: Optional[str] = None,
        show_label: Optional[bool] = None,
        visible: Optional[bool] = None,
    ):
        return {
            "label": label,
            "show_label": show_label,
            "visible": visible,
            "value": value,
            "__type__": "update",
        }


class Gallery(IOComponent):
    """
    Used to display a list of images as a gallery that can be scrolled through.
    Preprocessing: this component does *not* accept input.
    Postprocessing: expects a list of images in any format, {List[numpy.array | PIL.Image | str]}, and displays them.

    Demos: fake_gan
    """

    def __init__(
        self,
        value: List[numpy.array | PIL.Image | str] = [],
        *,
        label: Optional[str] = None,
        show_label: bool = True,
        visible: bool = True,
        elem_id: Optional[str] = None,
        **kwargs,
    ):
        """
        Parameters:
        value (List[numpy.array | PIL.Image | str]): Default images in the Gallery
        label (Optional[str]): component name in interface.
        show_label (bool): if True, will display label.
        visible (bool): If False, component will be hidden.
        """
        self.value = value
        super().__init__(
            label=label,
            show_label=show_label,
            visible=visible,
            elem_id=elem_id,
            **kwargs,
        )

    @staticmethod
    def update(
        value: Optional[Any] = None,
        label: Optional[str] = None,
        show_label: Optional[bool] = None,
        visible: Optional[bool] = None,
    ):
        return {
            "label": label,
            "show_label": show_label,
            "visible": visible,
            "value": value,
            "__type__": "update",
        }

    def get_config(self):
        return {
            "value": self.value,
            **IOComponent.get_config(self),
        }

    def postprocess(self, y):
        """
        Parameters:
        y (List[Union[numpy.array, PIL.Image, str]]): list of images
        Returns:
        (str): list of base64 url data for images
        """
        output = []
        for img in y:
            if isinstance(img, np.ndarray):
                img = processing_utils.encode_array_to_base64(img)
            elif isinstance(img, PIL.Image.Image):
                img = np.array(img)
                img = processing_utils.encode_array_to_base64(img)
            elif isinstance(img, str):
                img = processing_utils.encode_url_or_file_to_base64(img)
            else:
                raise ValueError(
                    "Unknown type. Please choose from: 'numpy', 'pil', 'file'."
                )
            output.append(img)
        return output

    def style(
        self,
        rounded: Optional[bool | Tuple[bool, bool, bool, bool]] = None,
        bg_color: Optional[str] = None,
        text_color: Optional[str] = None,
        margin: Optional[bool | Tuple[bool, bool, bool, bool]] = None,
        grid: Optional[int] = None,
        height: Optional[str] = None,
    ):
        if grid is not None:
            self._style["grid"] = grid
        if height is not None:
            self._style["height"] = height

        return IOComponent.style(
            self,
            rounded=rounded,
            bg_color=bg_color,
            text_color=text_color,
            margin=margin,
        )


class Carousel(IOComponent, Changeable):
    """
    Component displays a set of output components that can be scrolled through.
    Output type: List[List[Any]]
    """

    def __init__(
        self,
        *,
        components: Component | List[Component],
        label: Optional[str] = None,
        show_label: bool = True,
        visible: bool = True,
        elem_id: Optional[str] = None,
        **kwargs,
    ):
        """
        Parameters:
        components (Union[List[OutputComponent], OutputComponent]): Classes of component(s) that will be scrolled through.
        label (Optional[str]): component name in interface.
        show_label (bool): if True, will display label.
        visible (bool): If False, component will be hidden.
        """
        warnings.warn(
            "The Carousel component is partially deprecated. It may not behave as expected.",
            DeprecationWarning,
        )
        if not isinstance(components, list):
            components = [components]
        self.components = [
            get_component_instance(component) for component in components
        ]
        IOComponent.__init__(
            self,
            label=label,
            show_label=show_label,
            visible=visible,
            elem_id=elem_id,
            **kwargs,
        )

    def get_config(self):
        return {
            "components": [component.get_config() for component in self.components],
            **IOComponent.get_config(self),
        }

    @staticmethod
    def update(
        value: Optional[Any] = None,
        label: Optional[str] = None,
        show_label: Optional[bool] = None,
        visible: Optional[bool] = None,
    ):
        return {
            "label": label,
            "show_label": show_label,
            "visible": visible,
            "value": value,
            "__type__": "update",
        }

    def postprocess(self, y):
        """
        Parameters:
        y (List[List[Any]]): carousel output
        Returns:
        (List[List[Any]]): 2D array, where each sublist represents one set of outputs or 'slide' in the carousel
        """
        if isinstance(y, list):
            if len(y) != 0 and not isinstance(y[0], list):
                y = [[z] for z in y]
            output = []
            for row in y:
                output_row = []
                for i, cell in enumerate(row):
                    output_row.append(self.components[i].postprocess(cell))
                output.append(output_row)
            return output
        else:
            raise ValueError("Unknown type. Please provide a list for the Carousel.")

    def save_flagged(self, dir, label, data, encryption_key):
        return json.dumps(
            [
                [
                    component.save_flagged(
                        dir, f"{label}_{j}", data[i][j], encryption_key
                    )
                    for j, component in enumerate(self.components)
                ]
                for i, _ in enumerate(data)
            ]
        )

    def restore_flagged(self, dir, data, encryption_key):
        return [
            [
                component.restore_flagged(dir, sample, encryption_key)
                for component, sample in zip(self.components, sample_set)
            ]
            for sample_set in json.loads(data)
        ]


class Chatbot(Changeable, IOComponent):
    """
    Displays a chatbot output showing both user submitted messages and responses
    Preprocessing: this component does *not* accept input.
    Postprocessing: expects a {List[Tuple[str, str]]}, a list of tuples with user inputs and responses.

    Demos: chatbot
    """

    def __init__(
        self,
        value="",
        color_map: Tuple[str, str] = None,
        *,
        label: Optional[str] = None,
        show_label: bool = True,
        visible: bool = True,
        elem_id: Optional[str] = None,
        **kwargs,
    ):
        """
        Parameters:
        value (str): Default value
        color_map (Tuple[str, str]): Chat bubble color of input text and output text respectively.
        label (Optional[str]): component name in interface.
        show_label (bool): if True, will display label.
        visible (bool): If False, component will be hidden.
        """
        self.value = value
        self.color_map = color_map
        IOComponent.__init__(
            self,
            label=label,
            show_label=show_label,
            visible=visible,
            elem_id=elem_id,
            **kwargs,
        )

    def get_config(self):
        return {
            "value": self.value,
            "color_map": self.color_map,
            **IOComponent.get_config(self),
        }

    @staticmethod
    def update(
        value: Optional[Any] = None,
        color_map: Optional[Tuple[str, str]] = None,
        label: Optional[str] = None,
        show_label: Optional[bool] = None,
        visible: Optional[bool] = None,
    ):
        return {
            "color_map": color_map,
            "label": label,
            "show_label": show_label,
            "visible": visible,
            "value": value,
            "__type__": "update",
        }

    def postprocess(self, y):
        """
        Parameters:
        y (List[Tuple[str, str]]): List of tuples representing the message and response
        Returns:
        (List[Tuple[str, str]]): Returns same list of tuples

        """
        return y


class Model3D(Changeable, Editable, Clearable, IOComponent):
    """
    Component creates a 3D Model component with input and output capabilities.
    Input type: File object of type (.obj, glb, or .gltf)
    Output type: filepath
    """

    def __init__(
        self,
        value: Optional[str] = None,
        *,
        clear_color: List[float] = None,
        label: Optional[str] = None,
        show_label: bool = True,
        visible: bool = True,
        elem_id: Optional[str] = None,
        **kwargs,
    ):
        """
        Parameters:
        value (str): Default file to show
        clear_color (List[r, g, b, a]): background color of scene
        label (Optional[str]): component name in interface.
        show_label (bool): if True, will display label.
        visible (bool): If False, component will be hidden.
        """
        self.clear_color = clear_color
        self.value = value
        IOComponent.__init__(
            self,
            label=label,
            show_label=show_label,
            visible=visible,
            elem_id=elem_id,
            **kwargs,
        )

    def get_config(self):
        return {
            "clearColor": self.clear_color,
            "value": self.value,
            **IOComponent.get_config(self),
        }

    @staticmethod
    def update(
        value: Optional[Any] = None,
        label: Optional[str] = None,
        show_label: Optional[bool] = None,
        visible: Optional[bool] = None,
    ):
        return {
            "label": label,
            "show_label": show_label,
            "visible": visible,
            "value": value,
            "__type__": "update",
        }

    def preprocess_example(self, x):
        return {"name": x, "data": None, "is_example": True}

    def preprocess(self, x: Dict[str, str] | None) -> str | None:
        """
        Parameters:
        x (Dict[name: str, data: str]): JSON object with filename as 'name' property and base64 data as 'data' property
        Returns:
        (str): file path to 3D image model
        """
        if x is None:
            return x
        file_name, file_data, is_example = (
            x["name"],
            x["data"],
            x.get("is_example", False),
        )
        if is_example:
            file = processing_utils.create_tmp_copy_of_file(file_name)
        else:
            file = processing_utils.decode_base64_to_file(
                file_data, file_path=file_name
            )
        file_name = file.name
        return file_name

    def serialize(self, x, called_directly):
        raise NotImplementedError()

    def save_flagged(self, dir, label, data, encryption_key):
        """
        Returns: (str) path to 3D image model file
        """
        return self.save_flagged_file(
            dir, label, data["data"], encryption_key, data["name"]
        )

    def generate_sample(self):
        return media_data.BASE64_MODEL3D

    # Output functions

    def postprocess(self, y):
        """
        Parameters:
        y (str): path to the model
        Returns:
        (str): file name
        (str): file extension
        (str): base64 url data
        """

        if self.clear_color is None:
            self.clear_color = [0.2, 0.2, 0.2, 1.0]

        return {
            "name": os.path.basename(y),
            "data": processing_utils.encode_file_to_base64(y),
        }

    def deserialize(self, x):
        return processing_utils.decode_base64_to_file(x).name

    def restore_flagged(self, dir, data, encryption_key):
        return self.restore_flagged_file(dir, data, encryption_key)


class Plot(Changeable, Clearable, IOComponent):
    """
    Used to display various kinds of plots (matplotlib, plotly, or bokeh are supported)
    Preprocessing: this component does *not* accept input.
    Postprocessing: expects either a {matplotlib.pyplot.Figure}, a {plotly.graph_objects._figure.Figure}, or a {dict} corresponding to a bokeh plot (json_item format)

    Demos: blocks_kinematics, stock_forecast
    """

    def __init__(
        self,
        value: Optional[Any] = None,
        *,
        label: Optional[str] = None,
        show_label: bool = True,
        visible: bool = True,
        elem_id: Optional[str] = None,
        **kwargs,
    ):
        """
        Parameters:
        value (matplotlib.pyplot.Figure | plotly.graph_objects._figure.Figure | dict): default plot to show
        label (Optional[str]): component name in interface.
        show_label (bool): if True, will display label.
        visible (bool): If False, component will be hidden.
        """
        self.value = self.postprocess(value)
        IOComponent.__init__(
            self,
            label=label,
            show_label=show_label,
            visible=visible,
            elem_id=elem_id,
            **kwargs,
        )

    def get_config(self):
        return {"value": self.value, **IOComponent.get_config(self)}

    @staticmethod
    def update(
        value: Optional[Any] = None,
        label: Optional[str] = None,
        show_label: Optional[bool] = None,
        visible: Optional[bool] = None,
    ):
        return {
            "label": label,
            "show_label": show_label,
            "visible": visible,
            "value": value,
            "__type__": "update",
        }

    def postprocess(self, y):
        """
        Parameters:
        y (str): plot data
        Returns:
        (str): plot type
        (str): plot base64 or json
        """
        if y is None:
            return None
        elif isinstance(y, (ModuleType, matplotlib.pyplot.Figure)):
            dtype = "matplotlib"
            out_y = processing_utils.encode_plot_to_base64(y)
        elif isinstance(y, dict):
            dtype = "bokeh"
            out_y = json.dumps(y)
        else:
            dtype = "plotly"
            out_y = y.to_json()
        return {"type": dtype, "plot": out_y}


class Markdown(IOComponent, Changeable):
    """
    Used to render arbitrary Markdown output.
    Preprocessing: this component does *not* accept input.
    Postprocessing: expects a valid {str} that can be rendered as Markdown.

    Demos: blocks_hello, blocks_kinematics
    """

    def __init__(
        self,
        value: str = "",
        *,
        visible: bool = True,
        elem_id: Optional[str] = None,
        **kwargs,
    ):
        """
        Parameters:
        value (str): Default value
        visible (bool): If False, component will be hidden.
        """
        IOComponent.__init__(self, visible=visible, elem_id=elem_id, **kwargs)
        self.md = MarkdownIt()
        unindented_value = inspect.cleandoc(value)
        self.value = self.md.render(unindented_value)

    def postprocess(self, y):
        unindented_y = inspect.cleandoc(y)
        return self.md.render(unindented_y)

    def get_config(self):
        return {
            "value": self.value,
            **Component.get_config(self),
        }

    @staticmethod
    def update(
        value: Optional[Any] = None,
        visible: Optional[bool] = None,
    ):
        return {
            "visible": visible,
            "value": value,
            "__type__": "update",
        }


############################
# Static Components
############################


class Button(Clickable, Component):
    """
    Used to create a button, that can be assigned arbitrary click() events. Accepts neither input nor output.

    Demos: blocks_inputs, blocks_kinematics
    """

    def __init__(
        self,
        value: str = "Run",
        *,
        variant: str = "primary",
        visible: bool = True,
        elem_id: Optional[str] = None,
        **kwargs,
    ):
        """
        Parameters:
        value (str): Default value
        variant (str): 'primary' for main call-to-action, 'secondary' for a more subdued style
        visible (bool): If False, component will be hidden.
        """
        Component.__init__(self, visible=visible, elem_id=elem_id, **kwargs)
        self.value = value
        self.variant = variant

    def get_config(self):
        return {
            "value": self.value,
            "variant": self.variant,
            **Component.get_config(self),
        }

    @staticmethod
    def update(
        value: Optional[Any] = None,
        variant: Optional[str] = None,
        visible: Optional[bool] = None,
    ):
        return {
            "variant": variant,
            "visible": visible,
            "value": value,
            "__type__": "update",
        }

    def style(
        self,
        rounded: Optional[bool | Tuple[bool, bool, bool, bool]] = None,
        bg_color: Optional[str] = None,
        text_color: Optional[str] = None,
        full_width: Optional[str] = None,
        margin: Optional[bool | Tuple[bool, bool, bool, bool]] = None,
    ):
        if rounded is not None:
            self._style["rounded"] = rounded
        if bg_color is not None:
            self._style["bg_color"] = bg_color
        if text_color is not None:
            self._style["text_color"] = text_color
        if full_width is not None:
            self._style["full_width"] = full_width
        if margin is not None:
            self._style["margin"] = margin
        return self


class Dataset(Clickable, Component):
    """
    Used to create a output widget for showing datasets. Used to render the examples
    box in the interface.
    """

    def __init__(
        self,
        *,
        components: List[Component],
        samples: List[List[Any]],
        type: str = "values",
        visible: bool = True,
        elem_id: Optional[str] = None,
        **kwargs,
    ):
        """
        Parameters:
        components (List[Component]): Which component types to show in this dataset widget
        samples (str): a nested list of samples. Each sublist within the outer list represents a data sample, and each element within the sublist represents an value for each component
        type (str): 'values' if clicking on a should  pass the value of the sample, or "index" if it should pass the index of the sample
        visible (bool): If False, component will be hidden.
        """
        Component.__init__(self, visible=visible, elem_id=elem_id, **kwargs)
        self.components = components
        self.type = type
        self.headers = [c.label for c in components]
        self.samples = samples

    def get_config(self):
        return {
            "components": [component.get_block_name() for component in self.components],
            "headers": self.headers,
            "samples": self.samples,
            "type": self.type,
            **Component.get_config(self),
        }

    @staticmethod
    def update(
        value: Optional[Any] = None,
        visible: Optional[bool] = None,
    ):
        return {
            "visible": visible,
            "value": value,
            "__type__": "update",
        }

    def preprocess(self, x: Any) -> Any:
        """
        Any preprocessing needed to be performed on function input.
        """
        if self.type == "index":
            return x
        elif self.type == "values":
            return self.samples[x]


class Interpretation(Component):
    """
    Used to create an interpretation widget for a component.
    """

    def __init__(
        self,
        component: Component,
        *,
        visible: bool = True,
        elem_id: Optional[str] = None,
        **kwargs,
    ):
        Component.__init__(self, visible=visible, elem_id=elem_id, **kwargs)
        self.component = component

    def get_config(self):
        return {
            "component": self.component.get_block_name(),
            "component_props": self.component.get_config(),
        }

    @staticmethod
    def update(
        value: Optional[Any] = None,
        visible: Optional[bool] = None,
    ):
        return {
            "visible": visible,
            "value": value,
            "__type__": "update",
        }


class StatusTracker(Component):
    """
    Used to indicate status of a function call. Event listeners can bind to a StatusTracker with 'status=' keyword argument.
    """

    def __init__(
        self,
        *,
        cover_container: bool = False,
        visible: bool = True,
        elem_id: Optional[str] = None,
        **kwargs,
    ):
        """
        Parameters:
        cover_container (bool): If True, will expand to cover parent container while function pending.
        """
        Component.__init__(self, visible=visible, elem_id=elem_id, **kwargs)
        self.cover_container = cover_container

    def get_config(self):
        return {
            "cover_container": self.cover_container,
            **Component.get_config(self),
        }

    @staticmethod
    def update(
        value: Optional[Any] = None,
        visible: Optional[bool] = None,
    ):
        return {
            "visible": visible,
            "value": value,
            "__type__": "update",
        }


def component_class(cls_name: str) -> Type[Component]:
    """
    Returns the component class with the given class name, or raises a ValueError if not found.
    @param cls_name: lower-case string class name of a component
    @return cls: the component class
    """
    import gradio.templates

    components = [
        (name, cls)
        for name, cls in sys.modules[__name__].__dict__.items()
        if isinstance(cls, type)
    ]
    templates = [
        (name, cls)
        for name, cls in gradio.templates.__dict__.items()
        if isinstance(cls, type)
    ]
    for name, cls in components + templates:
        if name.lower() == cls_name.replace("_", "") and issubclass(cls, Component):
            return cls
    raise ValueError(f"No such Component: {cls_name}")


def component(cls_name: str) -> Component:
    obj = component_class(cls_name)()
    return obj


def get_component_instance(comp: str | dict | Component):
    if isinstance(comp, str):
        return component(comp)
    elif isinstance(comp, dict):
        name = comp.pop("name")
        component_cls = component_class(name)
        component_obj = component_cls(**comp)
        return component_obj
    elif isinstance(comp, Component):
        return comp
    else:
        raise ValueError(
            f"Component must provided as a `str` or `dict` or `Component` but is {comp}"
        )


DataFrame = Dataframe
Highlightedtext = HighlightedText
Checkboxgroup = CheckboxGroup
TimeSeries = Timeseries


def update(**kwargs) -> dict:
    """
    Updates component parameters
    @param kwargs: Updating component parameters
    @return: Updated component parameters
    """
    kwargs["__type__"] = "generic_update"
    return kwargs<|MERGE_RESOLUTION|>--- conflicted
+++ resolved
@@ -1315,11 +1315,7 @@
     Preprocessing: passes the uploaded image as a {numpy.array}, {PIL.Image} or {str} filepath depending on `type`.
     Postprocessing: expects a {numpy.array}, {PIL.Image} or {str} filepath to an image and displays the image.
 
-<<<<<<< HEAD
-    Demos: image_mod, blocks_xray, webcam
-=======
     Demos: image_mod, blocks_xray
->>>>>>> 1b0c16a2
     """
 
     def __init__(
