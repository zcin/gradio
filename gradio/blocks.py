--- conflicted
+++ resolved
@@ -10,12 +10,7 @@
 
 from gradio import encryptor, networking, queueing, strings, utils
 from gradio.context import Context
-<<<<<<< HEAD
-from gradio.process_examples import cache_interface_examples
-=======
-from gradio.launchable import Launchable
 from gradio.routes import PredictBody
->>>>>>> f97cbbd0
 
 if TYPE_CHECKING:  # Only import for type checking (is False at runtime).
     from fastapi.applications import FastAPI
@@ -24,8 +19,8 @@
 
 
 class Block:
-<<<<<<< HEAD
-    def __init__(self, without_rendering=False):
+    def __init__(self, without_rendering=False, css=None):
+        self.css = css
         if without_rendering:
             return
         self.render()
@@ -34,11 +29,7 @@
         """
         Adds self into appropriate BlockContext
         """
-=======
-    def __init__(self, css=None):
->>>>>>> f97cbbd0
         self._id = Context.id
-        self.css = css
         Context.id += 1
         if Context.block is not None:
             Context.block.children.append(self)
@@ -113,7 +104,7 @@
         css: Css rules to apply to block.
         """
         self.children = []
-        self.css = css if css is not None else {}
+        self.css = css
         self.visible = visible
         super().__init__()
 
@@ -222,7 +213,6 @@
         self.theme = theme
         self.requires_permissions = False  # TODO: needs to be implemented
         self.enable_queue = False
-<<<<<<< HEAD
 
         # For analytics_enabled and allow_flagging: (1) first check for
         # parameter, (2) check for env variable, (3) default to True/"manual"
@@ -231,10 +221,6 @@
             if analytics_enabled is not None
             else os.getenv("GRADIO_ANALYTICS_ENABLED", "True") == "True"
         )
-=======
-        self.is_space = True if os.getenv("SYSTEM") == "spaces" else False
-        self.stateful = False  # TODO: implement state
->>>>>>> f97cbbd0
 
         super().__init__()
         self.blocks = {}
@@ -252,7 +238,6 @@
         self._id = Context.id
         Context.id += 1
 
-<<<<<<< HEAD
     def process_api(
         self,
         data: Dict[str, Any],
@@ -270,12 +255,6 @@
         raw_input = data["data"]
         fn_index = data["fn_index"]
         block_fn = self.fns[fn_index]
-=======
-    def process_api(self, data: PredictBody, username: str = None) -> Dict[str, Any]:
-        raw_input = data.data
-        fn_index = data.fn_index
-        fn = self.fns[fn_index]
->>>>>>> f97cbbd0
         dependency = self.dependencies[fn_index]
 
         if block_fn.preprocess:
@@ -400,7 +379,6 @@
         height: int = 500,
         width: int = 900,
         encrypt: bool = False,
-        cache_examples: bool = False,
         favicon_path: Optional[str] = None,
         ssl_keyfile: Optional[str] = None,
         ssl_certfile: Optional[str] = None,
@@ -425,7 +403,6 @@
         width (int): The width in pixels of the iframe element containing the interface (used if inline=True)
         height (int): The height in pixels of the iframe element containing the interface (used if inline=True)
         encrypt (bool): If True, flagged data will be encrypted by key provided by creator at launch
-        cache_examples (bool): If True, examples outputs will be processed and cached in a folder, and will be used if a user uses an example input.
         favicon_path (str): If a path to a file (.png, .gif, or .ico) is provided, it will be used as the favicon for the web page.
         ssl_keyfile (str): If a path to a file is provided, will use this as the private key file to create a local server running on https.
         ssl_certfile (str): If a path to a file is provided, will use this as the signed certificate for https. Needs to be provided if ssl_keyfile is provided.
@@ -436,7 +413,6 @@
         share_url (str): Publicly accessible link to the demo (if share=True, otherwise None)
         """
         self.config = self.get_config_file()
-        self.cache_examples = cache_examples
         if (
             auth
             and not callable(auth)
@@ -464,9 +440,6 @@
 
         config = self.get_config_file()
         self.config = config
-
-        if self.cache_examples:
-            cache_interface_examples(self)
 
         if self.is_running:
             self.server_app.launchable = self
