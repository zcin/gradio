""" Handy utility functions."""

from __future__ import annotations

import asyncio
import inspect
import json
import json.decoder
import os
import pkgutil
import random
import sys
import warnings
from copy import deepcopy
from distutils.version import StrictVersion
from enum import Enum
<<<<<<< HEAD
from typing import TYPE_CHECKING, Any, Callable, Coroutine, Dict, List, NewType, Type
=======
from typing import TYPE_CHECKING, Any, Callable, Dict, Generator, List, NewType, Type
>>>>>>> 745e69d7

import aiohttp
import analytics
import fsspec.asyn
import httpx
import pkg_resources
import requests
from pydantic import BaseModel, Json, parse_obj_as

import gradio

if TYPE_CHECKING:  # Only import for type checking (is False at runtime).
    from gradio import Blocks, Interface
    from gradio.blocks import BlockContext
    from gradio.components import Component

analytics_url = "https://api.gradio.app/"
PKG_VERSION_URL = "https://api.gradio.app/pkg-version"
analytics.write_key = "uxIFddIEuuUcFLf9VgH2teTEtPlWdkNy"
JSON_PATH = os.path.join(os.path.dirname(gradio.__file__), "launches.json")


def version_check():
    try:
        current_pkg_version = (
            pkgutil.get_data(__name__, "version.txt").decode("ascii").strip()
        )
        latest_pkg_version = requests.get(url=PKG_VERSION_URL).json()["version"]
        if StrictVersion(latest_pkg_version) > StrictVersion(current_pkg_version):
            print(
                "IMPORTANT: You are using gradio version {}, "
                "however version {} "
                "is available, please upgrade.".format(
                    current_pkg_version, latest_pkg_version
                )
            )
            print("--------")
    except json.decoder.JSONDecodeError:
        warnings.warn("unable to parse version details from package URL.")
    except KeyError:
        warnings.warn("package URL does not contain version info.")
    except:
        pass


def get_local_ip_address() -> str:
    try:
        ip_address = requests.get("https://api.ipify.org", timeout=3).text
    except (requests.ConnectionError, requests.exceptions.ReadTimeout):
        ip_address = "No internet connection"
    return ip_address


def initiated_analytics(data: Dict[str:Any]) -> None:
    try:
        requests.post(
            analytics_url + "gradio-initiated-analytics/", data=data, timeout=3
        )
    except (requests.ConnectionError, requests.exceptions.ReadTimeout):
        pass  # do not push analytics if no network


def launch_analytics(data: Dict[str, Any]) -> None:
    try:
        requests.post(
            analytics_url + "gradio-launched-analytics/", data=data, timeout=3
        )
    except (requests.ConnectionError, requests.exceptions.ReadTimeout):
        pass  # do not push analytics if no network


def integration_analytics(data: Dict[str, Any]) -> None:
    try:
        requests.post(
            analytics_url + "gradio-integration-analytics/", data=data, timeout=3
        )
    except (requests.ConnectionError, requests.exceptions.ReadTimeout):
        pass  # do not push analytics if no network


def error_analytics(ip_address: str, message: str) -> None:
    """
    Send error analytics if there is network
    :param type: RuntimeError or NameError
    """
    data = {"ip_address": ip_address, "error": message}
    try:
        requests.post(analytics_url + "gradio-error-analytics/", data=data, timeout=3)
    except (requests.ConnectionError, requests.exceptions.ReadTimeout):
        pass  # do not push analytics if no network


async def log_feature_analytics(ip_address: str, feature: str) -> None:
    data = {"ip_address": ip_address, "feature": feature}
    async with aiohttp.ClientSession() as session:
        try:
            async with session.post(
                analytics_url + "gradio-feature-analytics/", data=data
            ):
                pass
        except (aiohttp.ClientError):
            pass  # do not push analytics if no network


def colab_check() -> bool:
    """
    Check if interface is launching from Google Colab
    :return is_colab (bool): True or False
    """
    is_colab = False
    try:  # Check if running interactively using ipython.
        from IPython import get_ipython

        from_ipynb = get_ipython()
        if "google.colab" in str(from_ipynb):
            is_colab = True
    except (ImportError, NameError):
        pass
    return is_colab


def ipython_check() -> bool:
    """
    Check if interface is launching from iPython (not colab)
    :return is_ipython (bool): True or False
    """
    is_ipython = False
    try:  # Check if running interactively using ipython.
        from IPython import get_ipython

        if get_ipython() is not None:
            is_ipython = True
    except (ImportError, NameError):
        pass
    return is_ipython


def readme_to_html(article: str) -> str:
    try:
        response = requests.get(article, timeout=3)
        if response.status_code == requests.codes.ok:  # pylint: disable=no-member
            article = response.text
    except requests.exceptions.RequestException:
        pass
    return article


def show_tip(interface: gradio.Blocks) -> None:
    if interface.show_tips and random.random() < 1.5:
        tip: str = random.choice(gradio.strings.en["TIPS"])
        print(f"Tip: {tip}")


def launch_counter() -> None:
    try:
        if not os.path.exists(JSON_PATH):
            launches = {"launches": 1}
            with open(JSON_PATH, "w+") as j:
                json.dump(launches, j)
        else:
            with open(JSON_PATH) as j:
                launches = json.load(j)
            launches["launches"] += 1
            if launches["launches"] in [25, 50, 150, 500, 1000]:
                print(gradio.strings.en["BETA_INVITE"])
            with open(JSON_PATH, "w") as j:
                j.write(json.dumps(launches))
    except:
        pass


def get_default_args(func: Callable) -> Dict[str, Any]:
    signature = inspect.signature(func)
    return [
        v.default if v.default is not inspect.Parameter.empty else None
        for v in signature.parameters.values()
    ]


def assert_configs_are_equivalent_besides_ids(config1, config2):
    """Allows you to test if two different Blocks configs produce the same demo."""
    assert config1["mode"] == config2["mode"], "Modes are different"
    assert config1["theme"] == config2["theme"], "Themes are different"
    assert len(config1["components"]) == len(
        config2["components"]
    ), "# of components are different"

    mapping = {}

    for c1, c2 in zip(config1["components"], config2["components"]):
        c1, c2 = deepcopy(c1), deepcopy(c2)
        mapping[c1["id"]] = c2["id"]
        c1.pop("id")
        c2.pop("id")
        assert c1 == c2, "{} does not match {}".format(c1, c2)

    def same_children_recursive(children1, chidren2, mapping):
        for child1, child2 in zip(children1, chidren2):
            assert mapping[child1["id"]] == child2["id"], "{} does not match {}".format(
                child1, child2
            )
            if "children" in child1 or "children" in child2:
                same_children_recursive(child1["children"], child2["children"], mapping)

    children1 = config1["layout"]["children"]
    children2 = config2["layout"]["children"]
    same_children_recursive(children1, children2, mapping)

    for d1, d2 in zip(config1["dependencies"], config2["dependencies"]):
        for t1, t2 in zip(d1["targets"], d2["targets"]):
            assert mapping[t1] == t2, "{} does not match {}".format(d1, d2)
        assert d1["trigger"] == d2["trigger"], "{} does not match {}".format(d1, d2)
        for i1, i2 in zip(d1["inputs"], d2["inputs"]):
            assert mapping[i1] == i2, "{} does not match {}".format(d1, d2)
        for o1, o2 in zip(d1["outputs"], d2["outputs"]):
            assert mapping[o1] == o2, "{} does not match {}".format(d1, d2)

    return True


def format_ner_list(input_string: str, ner_groups: Dict[str : str | int]):
    if len(ner_groups) == 0:
        return [(input_string, None)]

    output = []
    prev_end = 0

    for group in ner_groups:
        entity, start, end = group["entity_group"], group["start"], group["end"]
        output.append((input_string[prev_end:start], None))
        output.append((input_string[start:end], entity))
        prev_end = end

    output.append((input_string[end:], None))
    return output


def delete_none(_dict):
    """
    Delete None values recursively from all of the dictionaries, tuples, lists, sets.
    Credit: https://stackoverflow.com/a/66127889/5209347
    """
    if isinstance(_dict, dict):
        for key, value in list(_dict.items()):
            if isinstance(value, (list, dict, tuple, set)):
                _dict[key] = delete_none(value)
            elif value is None or key is None:
                del _dict[key]

    elif isinstance(_dict, (list, set, tuple)):
        _dict = type(_dict)(delete_none(item) for item in _dict if item is not None)

    return _dict


def resolve_singleton(_list):
    if len(_list) == 1:
        return _list[0]
    else:
        return _list


def component_or_layout_class(cls_name: str) -> Component | BlockContext:
    """
    Returns the component, template, or layout class with the given class name, or
    raises a ValueError if not found.

    Parameters:
    cls_name (str): lower-case string class name of a component
    Returns:
    cls: the component class
    """
    import gradio.components
    import gradio.layouts
    import gradio.templates

    components = [
        (name, cls)
        for name, cls in gradio.components.__dict__.items()
        if isinstance(cls, type)
    ]
    templates = [
        (name, cls)
        for name, cls in gradio.templates.__dict__.items()
        if isinstance(cls, type)
    ]
    layouts = [
        (name, cls)
        for name, cls in gradio.layouts.__dict__.items()
        if isinstance(cls, type)
    ]
    for name, cls in components + templates + layouts:
        if name.lower() == cls_name.replace("_", "") and (
            issubclass(cls, gradio.components.Component)
            or issubclass(cls, gradio.blocks.BlockContext)
        ):
            return cls
    raise ValueError(f"No such component or layout: {cls_name}")


def synchronize_async(func: Callable, *args, **kwargs):
    """
    Runs async functions in sync scopes.

    Example:
        if inspect.iscoroutinefunction(block_fn.fn):
            predictions = utils.synchronize_async(block_fn.fn, *processed_input)

    Args:
        func:
        *args:
        **kwargs:
    """
    return fsspec.asyn.sync(fsspec.asyn.get_loop(), func, *args, **kwargs)


def run_coro_in_background(func: Callable, *args, **kwargs):
    """
    Runs coroutines in background.

    Example:
        utils.run_coro_in_background(fn, *args, **kwargs)

    Args:
        func:
        *args:
        **kwargs:

    Returns:

    """
    event_loop = asyncio.get_event_loop()
    return event_loop.create_task(func(*args, **kwargs))


class Request:
    """
    The Request class is a low-level API that allow you to create asynchronous HTTP requests without a context manager.
    Compared to making calls by using httpx directly, Request offers more flexibility and control over:
        (1) Includes response validation functionality both using validation models and functions.
        (2) Since we're still using httpx.Request class by wrapping it, we have all it's functionalities.
        (3) Exceptions are handled silently during the request call, which gives us the ability to inspect each one
        individually in the case of multiple asynchronous request calls and some of them failing.
        (4) Provides HTTP request types with Request.Method Enum class for ease of usage
    Request also offers some util functions such as has_exception, is_valid and status to inspect get detailed
    information about executed request call.

    The basic usage of Request is as follows: create a Request object with inputs(method, url etc.). Then use it
    with the "await" statement, and then you can use util functions to do some post request checks depending on your use-case.
    Finally, call the get_validated_data function to get the response data.

    You can see example usages in test_utils.py.
    """

    ResponseJson = NewType("ResponseJson", Json)
    client = httpx.AsyncClient()

    class Method(str, Enum):
        """
        Method is an enumeration class that contains possible types of HTTP request methods.
        """

        ANY = "*"
        CONNECT = "CONNECT"
        HEAD = "HEAD"
        GET = "GET"
        DELETE = "DELETE"
        OPTIONS = "OPTIONS"
        PATCH = "PATCH"
        POST = "POST"
        PUT = "PUT"
        TRACE = "TRACE"

    def __init__(
        self,
        method: Method,
        url: str,
        *,
        validation_model: Type[BaseModel] = None,
        validation_function: Callable = None,
        exception_type: Type[Exception] = Exception,
        raise_for_status: bool = False,
        **kwargs,
    ):
        """
        Initialize the Request instance.
        Args:
            method(Request.Method) : method of the request
            url(str): url of the request
            *
            validation_model(Type[BaseModel]): a pydantic validation class type to use in validation of the response
            validation_function(Callable): a callable instance to use in validation of the response
            exception_class(Type[Exception]): a exception type to throw with its type
            raise_for_status(bool): a flag that determines to raise httpx.Request.raise_for_status() exceptions.
        """
        self._response = None
        self._exception = None
        self._status = None
        self._raise_for_status = raise_for_status
        self._validation_model = validation_model
        self._validation_function = validation_function
        self._exception_type = exception_type
        self._validated_data = None
        # Create request
        self._request = self._create_request(method, url, **kwargs)

    def __await__(self) -> Generator[None, Any, "Request"]:
        """
        Wrap Request's __await__ magic function to create request calls which are executed in one line.
        """
        return self.__run().__await__()

    async def __run(self) -> Request:
        """
        Manage the request call lifecycle.
        Execute the request by sending it through the client, then check its status.
        Then parse the request into Json format. And then validate it using the provided validation methods.
        If a problem occurs in this sequential process,
        an exception will be raised within the corresponding method, and allowed to be examined.
        Manage the request call lifecycle.

        Returns:
            Request
        """
        try:
            # Send the request and get the response.
            self._response: httpx.Response = await Request.client.send(self._request)
            # Raise for _status
            self._status = self._response.status_code
            if self._raise_for_status:
                self._response.raise_for_status()
            # Parse client response data to JSON
            self._json_response_data = self._response.json()
            # Validate response data
            self._validated_data = self._validate_response_data(
                self._json_response_data
            )
        except Exception as exception:
            # If there is an exception, store it to do further inspections.
            self._exception = self._exception_type(exception)
        return self

    @staticmethod
    def _create_request(method: Method, url: str, **kwargs) -> Request:
        """
        Create a request. This is a httpx request wrapper function.
        Args:
            method(Request.Method): request method type
            url(str): target url of the request
            **kwargs
        Returns:
            Request
        """
        request = httpx.Request(method, url, **kwargs)
        return request

    def _validate_response_data(self, response: ResponseJson) -> ResponseJson:
        """
        Validate response using given validation methods. If there is a validation method and response is not valid,
        validation functions will raise an exception for them.
        Args:
            response(ResponseJson): response object
        Returns:
            ResponseJson: Validated Json object.
        """

        # We use raw response as a default value if there is no validation method or response is not valid.
        validated_response = response

        try:
            # If a validation model is provided, validate response using the validation model.
            if self._validation_model:
                validated_response = self._validate_response_by_model(
                    validated_response
                )
            # Then, If a validation function is provided, validate response using the validation function.
            if self._validation_function:
                validated_response = self._validate_response_by_validation_function(
                    validated_response
                )
        except Exception as exception:
            # If one of the validation methods does not confirm, raised exception will be silently handled.
            # We assign this exception to classes instance to do further inspections via is_valid function.
            self._exception = exception

        return validated_response

    def _validate_response_by_model(self, response: ResponseJson) -> ResponseJson:
        """
        Validate response json using the validation model.
        Args:
            response(ResponseJson): response object
        Returns:
            ResponseJson: Validated Json object.
        """
        validated_data = parse_obj_as(self._validation_model, response)
        return validated_data

    def _validate_response_by_validation_function(
        self, response: ResponseJson
    ) -> ResponseJson:
        """
        Validate response json using the validation function.
        Args:
            response(ResponseJson): response object
        Returns:
            ResponseJson: Validated Json object.
        """
        validated_data = self._validation_function(response)
        return validated_data

    def is_valid(self, raise_exceptions: bool = False) -> bool:
        """
        Check response object's validity+. Raise exceptions if raise_exceptions flag is True.
        Args:
            raise_exceptions(bool) : a flag to raise exceptions in this check
        Returns:
            bool: validity of the data
        """
        if self.has_exception:
            if raise_exceptions:
                raise self._exception
            return False
        else:
            # If there is no exception, that means there is no validation error.
            return True

    def get_validated_data(self):
        return self._validated_data

    @property
    def json(self):
        return self._json_response_data

    @property
    def exception(self):
        return self._exception

    @property
    def has_exception(self):
        return self.exception is not None

    @property
    def raise_exceptions(self):
        if self.has_exception:
            raise self._exception

    @property
    def status(self):
        return self._status<|MERGE_RESOLUTION|>--- conflicted
+++ resolved
@@ -14,11 +14,16 @@
 from copy import deepcopy
 from distutils.version import StrictVersion
 from enum import Enum
-<<<<<<< HEAD
-from typing import TYPE_CHECKING, Any, Callable, Coroutine, Dict, List, NewType, Type
-=======
-from typing import TYPE_CHECKING, Any, Callable, Dict, Generator, List, NewType, Type
->>>>>>> 745e69d7
+from typing import (
+    TYPE_CHECKING,
+    Any,
+    Callable,
+    Coroutine,
+    Dict,
+    Generator,
+    NewType,
+    Type,
+)
 
 import aiohttp
 import analytics
